# How to contribute

We always appreciate your support!

## How to develop

The below should work:

```sh
yarn
yarn dev
```

Once you start the `yarn dev`, you can see examples at http://localhost:3000/examples/ .

## Basic rules of the repository

- Be respectful to contributor of this repository, or sometimes [Three.js](https://github.com/mrdoob/three.js/wiki/How-to-contribute-to-three.js) or [VRM spec](https://github.com/vrm-c/vrm-specification).
- Pull requests should not be toward `master` branch. Use `dev` branch as a base branch unless you have any specific reason.
- Try to create a pull request per single patch or feature.
- We are not bound of [Mr.doob's Code Style™](https://github.com/mrdoob/three.js/wiki/Mr.doob%27s-Code-Style%E2%84%A2) inside of `/src`, but you MUST follow the style inside of `/examples`
- When you modified some API, make sure every example are working properly.

## `typedefgen.js`

`typedefgen.js` ( can be run via `yarn typedefgen` ) is a script that generates type definitions of GLTF and VRM schema automatically using [quicktype](https://quicktype.io/).
However, names of each interfaces/enums are not good so you have to rename these names by your own hand.
We usually don't have to generate these frequently.

## Syntax guidelines

<<<<<<< HEAD
### `private` / `protected` members must start with `_`
=======
### First of all, obey your linter

We are utilizing `eslint` and `prettier` to ensure our syntax rules consistent.

Some editors like [Visual Studio Code](https://code.visualstudio.com/) have extensions that enable us to see which part on the code is not syntactically incorrect or even fix such parts automatically.

### `private` / `protected` members must start from `_`
>>>>>>> e5a391c9

Every private (or protected) members of a class should have a leading underscore.
It's kind of old JavaScript convention but it actually turns out to be very useful when you want to add accessors to members.
Plus we prefer consistent syntaxes, make sure you have a leading underscore when you attempt to add some private members to our classes.

See: https://www.typescriptlang.org/docs/handbook/classes.html#accessors

```ts
class someClass {
  // 😖 bad
  private member: string = 'This is a private stuff';

  // 😃 preferable
  private _member: string = 'This is a private stuff';
}
```

### `get` / `set` are cool

We accept use of accessors ( `get` / `set` ) .
Let's use them unless you have any reason you should not use accessors (there are some arguments required, the stuff we are going to see via accessor does not have to be a private member...).

The value that is required to be instanced (instances) are not applicable to this since we should give a priority to the [Instantiation should be minimal](#instantiation-should-be-minimal) rule described below.

```ts
class someClass {
  private _counter: number = 0;

  // 😖 bad
  public getCounter(): number {
    return _counter ++;
  }

  // 😃 preferable
  public get counter(): number {
    return _counter ++;
  }
}
```

### Instantiation should be minimal

Instantiating something ( `new` ) costs so much for us.
In our Three.js community, we are achieving most of the features without some instantiations, utilizing these techniques:

#### Target instances

When you need to implement a function that is required to return a vector,
passing a target vector might let us enable to avoid needless instantiations.

```ts
// 😖 bad
function createSomeVector(): THREE.Vector3 {
  return new THREE.Vector3(5.0, 5.0, 5.0);
}

// 😃 perferable
function createSomeVector(target: THREE.Vector3): THREE.Vector3 {
  return target.set(5.0, 5.0, 5.0);
}
```

#### Temporary instances

Avoid needless instantiations using "temp" instances on global.
It actually helps us a lot...

```ts
const _v3 = new THREE.Vector3();

function processSomeVector(v: THREE.Vector3): number {
  return _v3.copy(v).addScalar(3.0).length();
  //     ^^^ using a temporary vector instead of create a new vector
}
```

## How to release

- 1, Make sure you're on `master` branch, with latest changes from `dev`

- 2, Run the following:

  ```sh
  npm version <newversion> # will also automatically runs build scripts
  git push
  git push --tags
  npm publish # will also automatically pushes some files into `gh-pages` branch
  ```

- 3, Add a release note to https://github.com/pixiv/three-vrm/releases<|MERGE_RESOLUTION|>--- conflicted
+++ resolved
@@ -29,17 +29,13 @@
 
 ## Syntax guidelines
 
-<<<<<<< HEAD
-### `private` / `protected` members must start with `_`
-=======
 ### First of all, obey your linter
 
 We are utilizing `eslint` and `prettier` to ensure our syntax rules consistent.
 
 Some editors like [Visual Studio Code](https://code.visualstudio.com/) have extensions that enable us to see which part on the code is not syntactically incorrect or even fix such parts automatically.
 
-### `private` / `protected` members must start from `_`
->>>>>>> e5a391c9
+### `private` / `protected` members must start with `_`
 
 Every private (or protected) members of a class should have a leading underscore.
 It's kind of old JavaScript convention but it actually turns out to be very useful when you want to add accessors to members.
