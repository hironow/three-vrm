--- conflicted
+++ resolved
@@ -53,13 +53,8 @@
   },
   "devDependencies": {
     "@types/three": "^0.167.0",
-<<<<<<< HEAD
-    "lint-staged": "15.2.2",
+    "lint-staged": "15.2.9",
     "three": "^0.168.0"
-=======
-    "lint-staged": "15.2.9",
-    "three": "^0.167.0"
->>>>>>> 7a35f7ee
   },
   "peerDependencies": {
     "three": ">=0.137"
