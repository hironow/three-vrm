{
  "name": "@pixiv/three-vrm",
  "version": "0.6.7",
  "description": "VRM file loader for three.js.",
  "license": "MIT",
  "author": "pixiv",
  "files": [
    "/lib/",
    "/ts*/",
    "/types/",
    "LICENSE"
  ],
  "main": "lib/three-vrm.min.js",
  "module": "lib/three-vrm.module.min.js",
  "types": "types/index.d.ts",
  "typesVersions": {
    "<3.9": {
      "*": [
        "ts3.4/*"
      ]
    }
  },
  "repository": {
    "type": "git",
    "url": "https://github.com/pixiv/three-vrm.git"
  },
  "scripts": {
    "version": "yarn all",
    "all": "yarn && yarn test && yarn lint && yarn clean && yarn build && yarn docs",
    "dev": "cross-env NODE_ENV=development SERVE=1 rollup -w -c -o lib/three-vrm.js",
    "clean": "rimraf docs lib ts*/ types",
    "build": "yarn build-dev && yarn build-prod && yarn build-moduledev && yarn build-moduleprod && yarn build-types",
    "build-dev": "cross-env NODE_ENV=development rollup -c -o lib/three-vrm.js",
    "build-prod": "cross-env NODE_ENV=production rollup -c -o lib/three-vrm.min.js",
    "build-moduledev": "cross-env NODE_ENV=development ESM=1 rollup -c -o lib/three-vrm.module.js",
    "build-moduleprod": "cross-env NODE_ENV=production ESM=1 rollup -c -o lib/three-vrm.module.min.js",
    "build-types": "tsc --declaration --declarationDir ./types --emitDeclarationOnly && downlevel-dts types ts3.4/types",
    "docs": "typedoc --entryPoints ./src/index.ts --out docs",
    "test": "echo There is no test for three-vrm",
    "lint": "eslint \"src/**/*.{ts,tsx}\" && prettier \"src/**/*.{ts,tsx}\" --check",
    "lint-fix": "eslint \"src/**/*.{ts,tsx}\" --fix && prettier \"src/**/*.{ts,tsx}\" --write",
    "typedefgen": "node ./bin/typedefgen.js"
  },
  "lint-staged": {
    "./src/**/*.{ts,tsx}": [
      "eslint --fix",
      "prettier --write"
    ]
  },
  "devDependencies": {
<<<<<<< HEAD
    "@types/three": "^0.132.1",
=======
    "@types/three": "^0.136.1",
    "gh-pages": "^3.1.0",
>>>>>>> bacd6c03
    "lint-staged": "10.5.4",
    "quicktype": "^15.0.258",
    "three": "^0.136.0"
  },
  "peerDependencies": {
    "@types/three": "^0.136.1",
    "three": "^0.136.0"
  }
}<|MERGE_RESOLUTION|>--- conflicted
+++ resolved
@@ -48,12 +48,7 @@
     ]
   },
   "devDependencies": {
-<<<<<<< HEAD
-    "@types/three": "^0.132.1",
-=======
     "@types/three": "^0.136.1",
-    "gh-pages": "^3.1.0",
->>>>>>> bacd6c03
     "lint-staged": "10.5.4",
     "quicktype": "^15.0.258",
     "three": "^0.136.0"
