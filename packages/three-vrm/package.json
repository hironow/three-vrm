--- conflicted
+++ resolved
@@ -52,20 +52,7 @@
     "gh-pages": "^3.1.0",
     "lint-staged": "10.4.2",
     "quicktype": "^15.0.258",
-<<<<<<< HEAD
-    "three": "^0.120.1"
-=======
-    "raw-loader": "^4.0.1",
-    "three": "^0.123.0",
-    "ts-loader": "^6.1.0",
-    "ts-node": "^8.4.1",
-    "typedoc": "^0.19.2",
-    "webpack": "^4.29.6",
-    "webpack-cli": "^3.3.0",
-    "webpack-dev-server": "^3.2.1",
-    "webpack-merge": "^4.2.1",
-    "worker-loader": "^2.0.0"
->>>>>>> 2aa96362
+    "three": "^0.123.0"
   },
   "peerDependencies": {
     "three": "^0.123.0"
