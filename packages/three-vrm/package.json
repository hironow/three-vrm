{
  "name": "@pixiv/three-vrm",
  "version": "0.5.5",
  "description": "VRM file loader for three.js.",
  "license": "MIT",
  "author": "pixiv",
  "files": [
    "/lib/",
    "/ts*/",
    "/types/",
    "LICENSE"
  ],
  "main": "lib/three-vrm.min.js",
  "module": "lib/three-vrm.module.min.js",
  "types": "types/index.d.ts",
  "typesVersions": {
    "<3.9": {
      "*": [
        "ts3.4/*"
      ]
    }
  },
  "repository": {
    "type": "git",
    "url": "https://github.com/pixiv/three-vrm.git"
  },
  "scripts": {
    "version": "yarn all",
    "postpublish": "yarn gh-pages",
    "all": "yarn && yarn test && yarn lint && yarn clean && yarn build && yarn docs",
    "dev": "cross-env NODE_ENV=development SERVE=1 rollup -w -c -o lib/three-vrm.js",
    "clean": "rimraf docs lib ts*/ types",
    "build": "yarn build-dev && yarn build-prod && yarn build-moduledev && yarn build-moduleprod && yarn build-types",
    "build-dev": "cross-env NODE_ENV=development rollup -c -o lib/three-vrm.js",
    "build-prod": "cross-env NODE_ENV=production rollup -c -o lib/three-vrm.min.js",
    "build-moduledev": "cross-env NODE_ENV=development ESM=1 rollup -c -o lib/three-vrm.module.js",
    "build-moduleprod": "cross-env NODE_ENV=production ESM=1 rollup -c -o lib/three-vrm.module.min.js",
    "build-types": "tsc --declaration --declarationDir ./types --emitDeclarationOnly && downlevel-dts types ts3.4/types",
    "docs": "typedoc --out docs --mode file --excludeNotExported",
    "gh-pages": "node ./bin/gh-pages.js",
    "test": "echo There is no test for three-vrm",
    "lint": "eslint \"src/**/*.{ts,tsx}\" && prettier \"src/**/*.{ts,tsx}\" --check",
    "lint-fix": "eslint \"src/**/*.{ts,tsx}\" --fix && prettier \"src/**/*.{ts,tsx}\" --write",
    "typedefgen": "node ./bin/typedefgen.js"
  },
  "lint-staged": {
    "./src/**/*.{ts,tsx}": [
      "eslint --fix",
      "prettier --write"
    ]
  },
  "devDependencies": {
<<<<<<< HEAD
=======
    "@types/webpack": "^4.4.19",
    "@types/webpack-dev-server": "^3.1.7",
    "@types/webpack-merge": "^4.1.5",
    "downlevel-dts": "^0.7.0",
    "fork-ts-checker-webpack-plugin": "^4.1.4",
>>>>>>> f6b49682
    "gh-pages": "^3.1.0",
    "lint-staged": "10.5.2",
    "quicktype": "^15.0.258",
    "three": "^0.123.0"
  },
  "peerDependencies": {
    "three": "^0.123.0"
  }
}<|MERGE_RESOLUTION|>--- conflicted
+++ resolved
@@ -50,14 +50,6 @@
     ]
   },
   "devDependencies": {
-<<<<<<< HEAD
-=======
-    "@types/webpack": "^4.4.19",
-    "@types/webpack-dev-server": "^3.1.7",
-    "@types/webpack-merge": "^4.1.5",
-    "downlevel-dts": "^0.7.0",
-    "fork-ts-checker-webpack-plugin": "^4.1.4",
->>>>>>> f6b49682
     "gh-pages": "^3.1.0",
     "lint-staged": "10.5.2",
     "quicktype": "^15.0.258",
