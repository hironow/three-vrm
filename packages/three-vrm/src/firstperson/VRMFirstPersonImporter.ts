--- conflicted
+++ resolved
@@ -1,15 +1,10 @@
 import * as VRMSchema from '@pixiv/types-vrm-0.0';
 import * as THREE from 'three';
 import { GLTF } from 'three/examples/jsm/loaders/GLTFLoader';
-<<<<<<< HEAD
 import { VRMHumanoid } from '../humanoid/VRMHumanoid';
 import { VRMHumanoidBoneName } from '../humanoid/VRMHumanoidBoneName';
-import { GLTFMesh, GLTFNode } from '../types';
-=======
-import { VRMHumanoid } from '../humanoid';
-import { GLTFNode, GLTFSchema, VRMSchema } from '../types';
+import { GLTFNode } from '../types';
 import { gltfExtractPrimitivesFromNodes } from '../utils/gltfExtractPrimitivesFromNode';
->>>>>>> fe963335
 import { VRMFirstPerson, VRMRendererFirstPersonFlags } from './VRMFirstPerson';
 
 /**
@@ -59,7 +54,7 @@
     const nodePrimitivesMap = await gltfExtractPrimitivesFromNodes(gltf);
 
     Array.from(nodePrimitivesMap.entries()).forEach(([nodeIndex, primitives]) => {
-      const schemaNode: GLTFSchema.Node = gltf.parser.json.nodes[nodeIndex];
+      const schemaNode: any = gltf.parser.json.nodes[nodeIndex];
 
       const flag = schemaFirstPerson.meshAnnotations
         ? schemaFirstPerson.meshAnnotations.find((a) => a.mesh === schemaNode.mesh)
