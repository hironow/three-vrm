import * as THREE from 'three';
import { GLTFNode, RawVector3, RawVector4, VRMPose } from '../types';
import { quatInvertCompat } from '../utils/quatInvertCompat';
import { VRMHumanBone } from './VRMHumanBone';
import { VRMHumanBoneArray } from './VRMHumanBoneArray';
import { VRMHumanBones } from './VRMHumanBones';
import { VRMHumanDescription } from './VRMHumanDescription';
import { VRMHumanoidBoneName } from './VRMHumanoidBoneName';

const _v3A = new THREE.Vector3();
const _quatA = new THREE.Quaternion();

/**
 * A class represents humanoid of a VRM.
 */
export class VRMHumanoid {
  /**
   * A [[VRMHumanBones]] that contains all the human bones of the VRM.
   * You might want to get these bones using [[VRMHumanoid.getBone]].
   */
  public readonly humanBones: VRMHumanBones;

  /**
   * A [[VRMHumanDescription]] that represents properties of the humanoid.
   */
  public readonly humanDescription: VRMHumanDescription;

  /**
   * A [[VRMPose]] that is its default state.
   * Note that it's not compatible with `setPose` and `getPose`, since it contains non-relative values of each local transforms.
   */
  public readonly restPose: VRMPose = {};

  /**
   * Create a new [[VRMHumanoid]].
   * @param boneArray A [[VRMHumanBoneArray]] contains all the bones of the new humanoid
   * @param humanDescription A [[VRMHumanDescription]] that represents properties of the new humanoid
   */
  public constructor(boneArray: VRMHumanBoneArray, humanDescription: VRMHumanDescription) {
    this.humanBones = this._createHumanBones(boneArray);
    this.humanDescription = humanDescription;

    this.restPose = this.getPose();
  }

  /**
   * Return the current pose of this humanoid as a [[VRMPose]].
   *
   * Each transform is a local transform relative from rest pose (T-pose).
   */
  public getPose(): VRMPose {
    const pose: VRMPose = {};
    Object.keys(this.humanBones).forEach((vrmBoneName) => {
      const node = this.getBoneNode(vrmBoneName as VRMHumanoidBoneName)!;

      // Ignore when there are no bone on the VRMHumanoid
      if (!node) {
        return;
      }

      // When there are two or more bones in a same name, we are not going to overwrite existing one
      if (pose[vrmBoneName]) {
        return;
      }

      // Take a diff from restPose
      // note that restPose also will use getPose to initialize itself
      _v3A.set(0, 0, 0);
      _quatA.identity();

      const restState = this.restPose[vrmBoneName];
      if (restState?.position) {
        _v3A.fromArray(restState.position).negate();
      }
      if (restState?.rotation) {
        quatInvertCompat(_quatA.fromArray(restState.rotation));
      }

      // Get the position / rotation from the node
      _v3A.add(node.position);
      _quatA.premultiply(node.quaternion);

      pose[vrmBoneName] = {
        position: _v3A.toArray() as RawVector3,
        rotation: _quatA.toArray() as RawVector4,
      };
    }, {} as VRMPose);
    return pose;
  }

  /**
   * Let the humanoid do a specified pose.
   *
   * Each transform have to be a local transform relative from rest pose (T-pose).
   * You can pass what you got from {@link getPose}.
   *
   * @param poseObject A [[VRMPose]] that represents a single pose
   */
  public setPose(poseObject: VRMPose): void {
    Object.keys(poseObject).forEach((boneName) => {
      const state = poseObject[boneName]!;
      const node = this.getBoneNode(boneName as VRMHumanoidBoneName);

      // Ignore when there are no bone that is defined in the pose on the VRMHumanoid
      if (!node) {
        return;
      }

      const restState = this.restPose[boneName];
      if (!restState) {
        return;
      }

      if (state.position) {
        node.position.fromArray(state.position);

        if (restState.position) {
          node.position.add(_v3A.fromArray(restState.position));
        }
      }

      if (state.rotation) {
        node.quaternion.fromArray(state.rotation);

        if (restState.rotation) {
          node.quaternion.multiply(_quatA.fromArray(restState.rotation));
        }
      }
    });
  }

  /**
   * Reset the humanoid to its rest pose.
   */
  public resetPose(): void {
    Object.entries(this.restPose).forEach(([boneName, rest]) => {
      const node = this.getBoneNode(boneName as VRMSchema.HumanoidBoneName);

      if (!node) {
        return;
      }

      if (rest?.position) {
        node.position.fromArray(rest.position);
      }

      if (rest?.rotation) {
        node.quaternion.fromArray(rest.rotation);
      }
    });
  }

  /**
   * Return a bone bound to a specified [[HumanBone]], as a [[VRMHumanBone]].
   *
   * See also: [[VRMHumanoid.getBones]]
   *
   * @param name Name of the bone you want
   */
<<<<<<< HEAD
  public getBone(name: VRMHumanoidBoneName): VRMHumanBone | undefined {
    return this.humanBones[name][0] || undefined;
=======
  public getBone(name: VRMSchema.HumanoidBoneName): VRMHumanBone | undefined {
    return this.humanBones[name][0] ?? undefined;
>>>>>>> ef02b51d
  }

  /**
   * Return bones bound to a specified [[HumanBone]], as an array of [[VRMHumanBone]].
   * If there are no bones bound to the specified HumanBone, it will return an empty array.
   *
   * See also: [[VRMHumanoid.getBone]]
   *
   * @param name Name of the bone you want
   */
<<<<<<< HEAD
  public getBones(name: VRMHumanoidBoneName): VRMHumanBone[] {
    return this.humanBones[name];
=======
  public getBones(name: VRMSchema.HumanoidBoneName): VRMHumanBone[] {
    return this.humanBones[name] ?? [];
>>>>>>> ef02b51d
  }

  /**
   * Return a bone bound to a specified [[HumanBone]], as a THREE.Object3D.
   *
   * See also: [[VRMHumanoid.getBoneNodes]]
   *
   * @param name Name of the bone you want
   */
  public getBoneNode(name: VRMHumanoidBoneName): GLTFNode | null {
    return this.humanBones[name][0]?.node ?? null;
  }

  /**
   * Return bones bound to a specified [[HumanBone]], as an array of THREE.Object3D.
   * If there are no bones bound to the specified HumanBone, it will return an empty array.
   *
   * See also: [[VRMHumanoid.getBoneNode]]
   *
   * @param name Name of the bone you want
   */
<<<<<<< HEAD
  public getBoneNodes(name: VRMHumanoidBoneName): GLTFNode[] {
    return this.humanBones[name].map((bone) => bone.node);
=======
  public getBoneNodes(name: VRMSchema.HumanoidBoneName): GLTFNode[] {
    return this.humanBones[name]?.map((bone) => bone.node) ?? [];
>>>>>>> ef02b51d
  }

  /**
   * Prepare a [[VRMHumanBones]] from a [[VRMHumanBoneArray]].
   */
  private _createHumanBones(boneArray: VRMHumanBoneArray): VRMHumanBones {
    const bones: VRMHumanBones = Object.values(VRMHumanoidBoneName).reduce((accum, name) => {
      accum[name] = [];
      return accum;
    }, {} as Partial<VRMHumanBones>) as VRMHumanBones;

    boneArray.forEach((bone) => {
      bones[bone.name].push(bone.bone);
    });

    return bones;
  }
}<|MERGE_RESOLUTION|>--- conflicted
+++ resolved
@@ -134,7 +134,7 @@
    */
   public resetPose(): void {
     Object.entries(this.restPose).forEach(([boneName, rest]) => {
-      const node = this.getBoneNode(boneName as VRMSchema.HumanoidBoneName);
+      const node = this.getBoneNode(boneName as VRMHumanoidBoneName);
 
       if (!node) {
         return;
@@ -157,13 +157,8 @@
    *
    * @param name Name of the bone you want
    */
-<<<<<<< HEAD
   public getBone(name: VRMHumanoidBoneName): VRMHumanBone | undefined {
-    return this.humanBones[name][0] || undefined;
-=======
-  public getBone(name: VRMSchema.HumanoidBoneName): VRMHumanBone | undefined {
     return this.humanBones[name][0] ?? undefined;
->>>>>>> ef02b51d
   }
 
   /**
@@ -174,13 +169,8 @@
    *
    * @param name Name of the bone you want
    */
-<<<<<<< HEAD
   public getBones(name: VRMHumanoidBoneName): VRMHumanBone[] {
-    return this.humanBones[name];
-=======
-  public getBones(name: VRMSchema.HumanoidBoneName): VRMHumanBone[] {
     return this.humanBones[name] ?? [];
->>>>>>> ef02b51d
   }
 
   /**
@@ -202,13 +192,8 @@
    *
    * @param name Name of the bone you want
    */
-<<<<<<< HEAD
   public getBoneNodes(name: VRMHumanoidBoneName): GLTFNode[] {
-    return this.humanBones[name].map((bone) => bone.node);
-=======
-  public getBoneNodes(name: VRMSchema.HumanoidBoneName): GLTFNode[] {
     return this.humanBones[name]?.map((bone) => bone.node) ?? [];
->>>>>>> ef02b51d
   }
 
   /**
