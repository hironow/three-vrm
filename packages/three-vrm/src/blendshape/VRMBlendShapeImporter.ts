--- conflicted
+++ resolved
@@ -1,12 +1,7 @@
 import * as VRMSchema from '@pixiv/types-vrm-0.0';
 import * as THREE from 'three';
 import { GLTF } from 'three/examples/jsm/loaders/GLTFLoader';
-<<<<<<< HEAD
-import { GLTFMesh, GLTFPrimitive } from '../types';
-=======
-import { GLTFSchema, VRMSchema } from '../types';
 import { gltfExtractPrimitivesFromNode } from '../utils/gltfExtractPrimitivesFromNode';
->>>>>>> fe963335
 import { renameMaterialProperty } from '../utils/renameMaterialProperty';
 import { VRMBlendShapeGroup } from './VRMBlendShapeGroup';
 import { VRMBlendShapePresetName } from './VRMBlendShapePresetName';
@@ -71,7 +66,8 @@
             }
 
             const nodesUsingMesh: number[] = [];
-            (gltf.parser.json.nodes as GLTFSchema.Node[]).forEach((node, i) => {
+            const nodes: any[] = gltf.parser.json.nodes;
+            nodes.forEach((node, i) => {
               if (node.mesh === bind.mesh) {
                 nodesUsingMesh.push(i);
               }
