--- conflicted
+++ resolved
@@ -1,10 +1,6 @@
 {
   "name": "@pixiv/three-vrm-materials-v0compat",
-<<<<<<< HEAD
   "version": "2.1.0-beta.1",
-=======
-  "version": "2.0.8",
->>>>>>> 8affe375
   "description": "VRM0.0 materials compatibility layer plugin for @pixiv/three-vrm",
   "license": "MIT",
   "author": "pixiv",
