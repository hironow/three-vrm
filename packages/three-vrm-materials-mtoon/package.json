{
  "name": "@pixiv/three-vrm-materials-mtoon",
<<<<<<< HEAD
  "version": "2.1.0-beta.1",
=======
  "version": "2.0.8",
>>>>>>> 8affe375
  "description": "MToon (toon material) module for @pixiv/three-vrm",
  "license": "MIT",
  "author": "pixiv",
  "files": [
    "/lib/",
    "/ts*/",
    "/types/",
    "LICENSE"
  ],
  "main": "lib/three-vrm-materials-mtoon.js",
  "module": "lib/three-vrm-materials-mtoon.module.js",
  "types": "types/index.d.ts",
  "typesVersions": {
    "<3.9": {
      "*": [
        "ts3.4/*"
      ]
    }
  },
  "repository": {
    "type": "git",
    "url": "https://github.com/pixiv/three-vrm.git",
    "directory": "packages/three-vrm-materials-mtoon"
  },
  "scripts": {
    "version": "yarn all",
    "all": "yarn lint && yarn clean && yarn build && yarn docs",
    "dev": "cross-env NODE_ENV=development rollup -w -c",
    "clean": "rimraf docs/ lib/ ts*/ types/",
    "build": "yarn build-dev && yarn build-prod && yarn build-types",
    "build-dev": "cross-env NODE_ENV=development rollup -c",
    "build-prod": "cross-env NODE_ENV=production rollup -c",
    "build-types": "tsc --declaration --declarationDir ./types --emitDeclarationOnly && downlevel-dts types ts3.4/types",
    "docs": "typedoc --entryPoints ./src/index.ts --out docs",
    "lint": "eslint \"src/**/*.{ts,tsx}\"  && yarn lint-examples &&  prettier \"src/**/*.{ts,tsx}\" --check",
    "lint-examples": "eslint \"examples/**/*.{js,html}\" --rule \"padded-blocks: error\"",
    "lint-fix": "eslint \"src/**/*.{ts,tsx}\" --fix && eslint \"examples/**/*.{js,html}\" --fix &&  prettier \"src/**/*.{ts,tsx}\" --write"
  },
  "lint-staged": {
    "./src/**/*.{ts,tsx}": [
      "eslint --fix",
      "prettier --write"
    ],
    "./examples/**/*.{js,html}": [
      "eslint --fix --rule \"padded-blocks: error\""
    ]
  },
  "dependencies": {
    "@pixiv/types-vrm-0.0": "2.0.8",
    "@pixiv/types-vrmc-materials-mtoon-1.0": "2.0.8"
  },
  "devDependencies": {
    "@types/three": "^0.160.0",
    "three": "^0.160.0"
  },
  "peerDependencies": {
    "@types/three": "^0.160.0",
    "three": "^0.160.0"
  }
}<|MERGE_RESOLUTION|>--- conflicted
+++ resolved
@@ -1,10 +1,6 @@
 {
   "name": "@pixiv/three-vrm-materials-mtoon",
-<<<<<<< HEAD
   "version": "2.1.0-beta.1",
-=======
-  "version": "2.0.8",
->>>>>>> 8affe375
   "description": "MToon (toon material) module for @pixiv/three-vrm",
   "license": "MIT",
   "author": "pixiv",
