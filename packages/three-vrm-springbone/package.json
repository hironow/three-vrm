{
  "name": "@pixiv/three-vrm-springbone",
  "version": "2.1.2",
  "description": "Spring bone module for @pixiv/three-vrm",
  "license": "MIT",
  "author": "pixiv",
  "files": [
    "/lib/",
    "/ts*/",
    "/types/",
    "LICENSE"
  ],
  "main": "lib/three-vrm-springbone.js",
  "module": "lib/three-vrm-springbone.module.js",
  "types": "types/index.d.ts",
  "typesVersions": {
    "<3.9": {
      "*": [
        "ts3.4/*"
      ]
    }
  },
  "repository": {
    "type": "git",
    "url": "https://github.com/pixiv/three-vrm.git",
    "directory": "packages/three-vrm-springbone"
  },
  "scripts": {
    "version": "yarn all",
    "all": "yarn lint && yarn clean && yarn build && yarn docs",
    "dev": "cross-env NODE_ENV=development rollup -w -c",
    "clean": "rimraf docs/ lib/ ts*/ types/",
    "build": "yarn build-dev && yarn build-prod && yarn build-types",
    "build-dev": "cross-env NODE_ENV=development rollup -c",
    "build-prod": "cross-env NODE_ENV=production rollup -c",
    "build-types": "tsc --declaration --declarationDir ./types --emitDeclarationOnly && downlevel-dts types ts3.4/types",
    "docs": "typedoc --entryPoints ./src/index.ts --out docs",
    "test": "jest",
    "lint": "eslint \"src/**/*.{ts,tsx}\"  && yarn lint-examples &&  prettier \"src/**/*.{ts,tsx}\" --check",
    "lint-examples": "eslint \"examples/**/*.{js,html}\" --rule \"padded-blocks: error\"",
    "lint-fix": "eslint \"src/**/*.{ts,tsx}\" --fix && eslint \"examples/**/*.{js,html}\" --fix &&  prettier \"src/**/*.{ts,tsx}\" --write"
  },
  "lint-staged": {
    "./src/**/*.{ts,tsx}": [
      "eslint --fix",
      "prettier --write"
    ],
    "./examples/**/*.{js,html}": [
      "eslint --fix --rule \"padded-blocks: error\""
    ]
  },
  "dependencies": {
<<<<<<< HEAD
    "@pixiv/types-vrm-0.0": "2.1.1",
    "@pixiv/types-vrmc-springbone-1.0": "2.1.1",
    "@pixiv/types-vrmc-springbone-extended-collider-1.0": "2.1.1"
=======
    "@pixiv/types-vrm-0.0": "2.1.2",
    "@pixiv/types-vrmc-springbone-1.0": "2.1.2"
>>>>>>> 9e16c385
  },
  "devDependencies": {
    "three": "^0.164.1"
  },
  "peerDependencies": {
    "three": "^0.164.1"
  }
}<|MERGE_RESOLUTION|>--- conflicted
+++ resolved
@@ -50,14 +50,8 @@
     ]
   },
   "dependencies": {
-<<<<<<< HEAD
-    "@pixiv/types-vrm-0.0": "2.1.1",
-    "@pixiv/types-vrmc-springbone-1.0": "2.1.1",
-    "@pixiv/types-vrmc-springbone-extended-collider-1.0": "2.1.1"
-=======
     "@pixiv/types-vrm-0.0": "2.1.2",
     "@pixiv/types-vrmc-springbone-1.0": "2.1.2"
->>>>>>> 9e16c385
   },
   "devDependencies": {
     "three": "^0.164.1"
