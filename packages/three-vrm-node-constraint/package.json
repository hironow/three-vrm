--- conflicted
+++ resolved
@@ -1,10 +1,6 @@
 {
   "name": "@pixiv/three-vrm-node-constraint",
-<<<<<<< HEAD
-  "version": "2.1.0-beta.2",
-=======
   "version": "2.0.10",
->>>>>>> c761707d
   "description": "Node constraint module for @pixiv/three-vrm",
   "license": "MIT",
   "author": "pixiv",
