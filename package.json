--- conflicted
+++ resolved
@@ -18,12 +18,8 @@
     }
   },
   "devDependencies": {
-<<<<<<< HEAD
-    "@rollup/plugin-typescript": "^6.1.0",
+    "@rollup/plugin-typescript": "^8.1.1",
     "@types/jest": "^26.0.15",
-=======
-    "@rollup/plugin-typescript": "^8.1.1",
->>>>>>> 8abd1b7e
     "@typescript-eslint/eslint-plugin": "^4.6.1",
     "@typescript-eslint/parser": "^4.6.1",
     "cross-env": "^7.0.2",
