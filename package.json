--- conflicted
+++ resolved
@@ -19,10 +19,6 @@
   },
   "devDependencies": {
     "@rollup/plugin-typescript": "^6.1.0",
-<<<<<<< HEAD
-    "@types/jest": "^26.0.15",
-=======
->>>>>>> d4a37bc6
     "@typescript-eslint/eslint-plugin": "^4.6.1",
     "@typescript-eslint/parser": "^4.6.1",
     "cross-env": "^7.0.2",
@@ -38,11 +34,6 @@
     "rollup-plugin-serve": "^1.1.0",
     "rollup-plugin-string": "^3.0.0",
     "rollup-plugin-terser": "^7.0.2",
-<<<<<<< HEAD
-    "ts-jest": "^26.4.3",
-    "ts-node": "^9.0.0",
-=======
->>>>>>> d4a37bc6
     "tslib": "^2.0.3",
     "typescript": "^4.0.5"
   },
