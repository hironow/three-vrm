version: 2

jobs:
  fetch:
    docker: &docker
      - image: circleci/node:14.6.0
    steps:
      - checkout
      - restore_cache:
          keys:
            - deps-{{ checksum "yarn.lock" }}
            - deps-
      - run:
          name: Node version
          command: node -v
      - run:
          name: Fetch deps
          command: yarn --frozen-lockfile
      - save_cache:
          key: deps-{{ checksum "yarn.lock" }}
          paths:
            - node_modules
            - packages/three-vrm/node_modules
<<<<<<< HEAD
            - packages/three-vrm-constraints/node_modules
            - packages/types-vrmc-constraints-1.0/node_modules
=======
            - packages/types-vrm-0.0/node_modules
            - packages/types-vrmc-constraints/node_modules
            - packages/types-vrmc-materals-mtoon-1.0/node_modules
            - packages/types-vrmc-node-collider-1.0/node_modules
            - packages/types-vrmc-springbone-1.0/node_modules
            - packages/types-vrmc-vrm-1.0/node_modules
>>>>>>> 8abd1b7e

  build:
    docker: *docker
    steps:
      - checkout
      - restore_cache:
          keys:
            - deps-{{ checksum "yarn.lock" }}
            - deps-
      - run:
          name: Fetch deps
          command: yarn --frozen-lockfile
      - run:
          name: Build
          command: yarn build
      - persist_to_workspace:
          root: '.'
          paths:
            - packages/three-vrm/lib
            - packages/three-vrm/types
            - packages/three-vrm-constraints/lib
            - packages/three-vrm-constraints/types
            - packages/types-vrmc-constraints-1.0/types

  test:
    docker: *docker
    steps:
      - checkout
      - attach_workspace:
          at: '.'
      - restore_cache:
          keys:
            - deps-{{ checksum "yarn.lock" }}
            - deps-
      - run:
          name: Fetch deps
          command: yarn --frozen-lockfile
      - run:
          name: Test
          command: yarn test

  lint:
    docker: *docker
    steps:
      - checkout
      - attach_workspace:
          at: '.'
      - restore_cache:
          keys:
            - deps-{{ checksum "yarn.lock" }}
            - deps-
      - run:
          name: Fetch deps
          command: yarn --frozen-lockfile
      - run:
          name: Lint
          command: yarn lint

  docs:
    docker: *docker
    steps:
      - checkout
      - attach_workspace:
          at: '.'
      - restore_cache:
          keys:
            - deps-{{ checksum "yarn.lock" }}
            - deps-
      - run:
          name: Fetch deps
          command: yarn --frozen-lockfile
      - run:
          name: Docs
          command: yarn docs

workflows:
  version: 2
  inspection:
    jobs:
      - fetch
      - build:
          requires:
            - fetch
      - test:
          requires:
            - build
      - lint:
          requires:
            - build
      - docs:
          requires:
            - build<|MERGE_RESOLUTION|>--- conflicted
+++ resolved
@@ -21,17 +21,13 @@
           paths:
             - node_modules
             - packages/three-vrm/node_modules
-<<<<<<< HEAD
             - packages/three-vrm-constraints/node_modules
+            - packages/types-vrm-0.0/node_modules
             - packages/types-vrmc-constraints-1.0/node_modules
-=======
-            - packages/types-vrm-0.0/node_modules
-            - packages/types-vrmc-constraints/node_modules
             - packages/types-vrmc-materals-mtoon-1.0/node_modules
             - packages/types-vrmc-node-collider-1.0/node_modules
             - packages/types-vrmc-springbone-1.0/node_modules
             - packages/types-vrmc-vrm-1.0/node_modules
->>>>>>> 8abd1b7e
 
   build:
     docker: *docker
