# three-vrm

[VRM](https://vrm.dev/) utilities for [three.js](https://threejs.org/).

## Dependencies

```
yarn add three
```

## Usage

```
yarn add @pixiv/three-vrm
```

```javascript
import * as THREE from 'three';
import { VRM, VRMLoader } from '@pixiv/three-vrm';

const scene = new THREE.Scene();

new Promise( ( resolve, reject ) => {

	new VRMLoader().load( "/models/shino.vrm", resolve, () => {}, reject );

} ).then( ( vrm ) => {

	scene.add( vrm.scene );

} );
```

Copy `node_modules/three-vrm/lib/index.min.js` to your public directory.  
ex) cp `node_modules/three-vrm/lib/index.min.js` `static/js/three-vrm.min.js`

```html
<<<<<<< HEAD
<script src="/static/js/three-vrm.min.js"></script>
<script>
  const loader = new THREE.VRMLoader();
  loader.load('/models/shino.vrm', vrm => { 
        scene.add( vrm.scene );  
    },
  	progress => {},
  	error =>  {}
  );
</script>	
=======
<script src="js/VRMLoader.js"></script>
<script src="js/three-vrm.js"></script>

<script>
const loader = new THREE.GLTFLoader();
loader.load(

	// URL of the VRM you want to load
	'/models/shino.vrm',

	// called when the resource is loaded
	( vrm ) => {

		scene.add( vrm.scene );

  },

	// called while loading is progressing
	( progress ) => {

		console.log( ( xhr.loaded / xhr.total * 100.0 ) + '% loaded' );

	},

	// called when loading has errors
	( error ) => {

		console.error( 'Something went wrong!' );
		throw error;

	}

);
</script>
>>>>>>> 96f1777b
```



```javascript

```

## Examples

### Load from Html

```
three-vrm$ yarn build
three-vrm$ yarn global add http-server && http-server
```

* <http://localhost:8080/examples/html/basic.html>
* <http://localhost:8080/examples/html/dnd.html>
* <http://localhost:8080/exmaples/html/mouse.html>

### Use with React

```
three-vrm$ yarn build
three-vrm/examples/react$ yarn
three-vrm/examples/react$ yarn dev
```

* <http://localhost:4000>

## Public API 

### VRM

get the human bones of VRM model.
```
.humanBones: VRMHumanBones
```

get the utility for [blendshape](https://vrm.dev/univrm/components/univrm_blendshape/).
```
.blendShapeProxy: VRMBlendShapeProxy
```

get the utilifty for [lookAt](https://vrm.dev/univrm/components/univrm_firstperson/).
```
.lookAt: VRMLookAtHead
```

get the utility for [first person](https://vrm.dev/univrm/components/univrm_lookat/).
```
.firstPerson: VRMFirstPerson
```

get the utility for [spring bone](https://vrm.dev/univrm/components/univrm_secondary/).
```
.springBoneManager: VRMSpringBoneManager
```

get the [information](https://vrm.dev/univrm/components/univrm_meta/) of the VRM model.
```
.meta: RawVrmMeta
```

update VRM model.
```
.update(deltaTime: number)
```

call when unload VRM model.
```
.dispose()
```

### VRMBlendShapeProxy 


set the blendshape animation weight.
```
.setValue(name:string, weight:number)
```

get the blendshape animation weight.
```
.getValue(name:string) : number
```

get the blendshape animation controller.
```
.getController(name:string) : BlendShapeController
```

get the blendshape animations.
```
.expressions : AnimationClip[]
```

### VRMLookAtHead

get the head object of VRM. default is HumanBone.Head.
```
.head : THREE.Object3D 
```

set the look at target.
```
.setTarget( THREE.Object3D )
```

get the look at target.
```
.getTarget() : THREE.Object3D
```

make VRM model look specified position.
```
.lookAt(x:number, y:number, z:number)
```

### VRMFirstPerson

setup firstperson function.
* firstperson function is not setup by automatically.
* if you use firstperson function you must call this method.
* firstPersonOnlyLayer and thirdPersonOnlyLayer is camera layer.

```
.setup(cameraLayer?: {
  firstPersonOnlyLayer?: number;
  thirdPersonOnlyLayer?: number;
}) 
```

get the firstperson bone. default is Bone.head.
```
.getFirstPersonBone() : THREE.Object3D
```

get the firstperson bone offset. default is [0,0.06,0].
```
.getFirstPersonBoneOffset() : THREE.Vector3 
```

get the firstperson bone position. default is head position with offset.
```
.getFirstBonePosition(v3: THREE.Vector3) : THREE.Vector3
```

get the First Person Camera layer. default is 9.
```
.getFirstPersonOnlyLayer(): number
```

get the Third Person Camera layer. default is 10.
```
.getThirdPersonOnlyLayer(): number
```

### VRMSpringBoneManager

manually reset the spring bones.
```
.reset(): void
```

get the spring bones.
```
.springBoneGroupList: VRMSpringBoneGroup[]
```<|MERGE_RESOLUTION|>--- conflicted
+++ resolved
@@ -35,53 +35,27 @@
 ex) cp `node_modules/three-vrm/lib/index.min.js` `static/js/three-vrm.min.js`
 
 ```html
-<<<<<<< HEAD
 <script src="/static/js/three-vrm.min.js"></script>
 <script>
-  const loader = new THREE.VRMLoader();
-  loader.load('/models/shino.vrm', vrm => { 
-        scene.add( vrm.scene );  
-    },
-  	progress => {},
-  	error =>  {}
-  );
-</script>	
-=======
-<script src="js/VRMLoader.js"></script>
-<script src="js/three-vrm.js"></script>
-
-<script>
-const loader = new THREE.GLTFLoader();
+const loader = new THREE.VRMLoader();
 loader.load(
-
 	// URL of the VRM you want to load
 	'/models/shino.vrm',
-
 	// called when the resource is loaded
 	( vrm ) => {
-
 		scene.add( vrm.scene );
-
   },
-
 	// called while loading is progressing
 	( progress ) => {
-
 		console.log( ( xhr.loaded / xhr.total * 100.0 ) + '% loaded' );
-
 	},
-
 	// called when loading has errors
 	( error ) => {
-
 		console.error( 'Something went wrong!' );
 		throw error;
-
 	}
-
 );
 </script>
->>>>>>> 96f1777b
 ```
 
 
