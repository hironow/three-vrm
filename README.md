--- conflicted
+++ resolved
@@ -32,15 +32,9 @@
 <script type="importmap">
   {
     "imports": {
-<<<<<<< HEAD
-      "three": "https://cdn.jsdelivr.net/npm/three@0.164.1/build/three.module.js",
-      "three/addons/": "https://cdn.jsdelivr.net/npm/three@0.164.1/examples/jsm/",
-      "@pixiv/three-vrm": "https://cdn.jsdelivr.net/npm/@pixiv/three-vrm@2.1.2/lib/three-vrm.module.min.js"
-=======
       "three": "https://cdn.jsdelivr.net/npm/three@0.167.0/build/three.module.js",
       "three/addons/": "https://cdn.jsdelivr.net/npm/three@0.167.0/examples/jsm/",
-      "@pixiv/three-vrm": "three-vrm.module.js"
->>>>>>> 8c9ced75
+      "@pixiv/three-vrm": "https://cdn.jsdelivr.net/npm/@pixiv/three-vrm@3/lib/three-vrm.module.min.js"
     }
   }
 </script>
