import { VRMBlendShapeProxy } from '../blendshape';
<<<<<<< HEAD
import { VRMFirstPerson } from '../firstperson';
import { VRMHumanBones } from '../humanoid';
=======
import { VRMHumanoid } from '../humanoid';
>>>>>>> 65f498f1
import { VRMLookAtHead } from '../lookat/VRMLookAtHead';
import { VRMLookAtImporter } from '../lookat/VRMLookAtImporter';
import { VRMSchema } from '../types';
import { VRMLookAtHeadDebug } from './VRMLookAtHeadDebug';

export class VRMLookAtImporterDebug extends VRMLookAtImporter {
  public import(
<<<<<<< HEAD
    schemaFirstPerson: Raw.RawVrmFirstPerson,
    firstPerson: VRMFirstPerson,
=======
    firstPerson: VRMSchema.FirstPerson,
>>>>>>> 65f498f1
    blendShapeProxy: VRMBlendShapeProxy,
    humanoid: VRMHumanoid,
  ): VRMLookAtHead {
<<<<<<< HEAD
    const applyer = this._importApplyer(schemaFirstPerson, blendShapeProxy, humanBodyBones);
    return new VRMLookAtHeadDebug(firstPerson, applyer || undefined);
=======
    const applyer = this._importApplyer(firstPerson, blendShapeProxy, humanoid);
    return new VRMLookAtHeadDebug(humanoid, applyer || undefined);
>>>>>>> 65f498f1
  }
}<|MERGE_RESOLUTION|>--- conflicted
+++ resolved
@@ -1,10 +1,6 @@
 import { VRMBlendShapeProxy } from '../blendshape';
-<<<<<<< HEAD
 import { VRMFirstPerson } from '../firstperson';
-import { VRMHumanBones } from '../humanoid';
-=======
 import { VRMHumanoid } from '../humanoid';
->>>>>>> 65f498f1
 import { VRMLookAtHead } from '../lookat/VRMLookAtHead';
 import { VRMLookAtImporter } from '../lookat/VRMLookAtImporter';
 import { VRMSchema } from '../types';
@@ -12,21 +8,12 @@
 
 export class VRMLookAtImporterDebug extends VRMLookAtImporter {
   public import(
-<<<<<<< HEAD
-    schemaFirstPerson: Raw.RawVrmFirstPerson,
+    schemaFirstPerson: VRMSchema.FirstPerson,
     firstPerson: VRMFirstPerson,
-=======
-    firstPerson: VRMSchema.FirstPerson,
->>>>>>> 65f498f1
     blendShapeProxy: VRMBlendShapeProxy,
     humanoid: VRMHumanoid,
   ): VRMLookAtHead {
-<<<<<<< HEAD
-    const applyer = this._importApplyer(schemaFirstPerson, blendShapeProxy, humanBodyBones);
+    const applyer = this._importApplyer(schemaFirstPerson, blendShapeProxy, humanoid);
     return new VRMLookAtHeadDebug(firstPerson, applyer || undefined);
-=======
-    const applyer = this._importApplyer(firstPerson, blendShapeProxy, humanoid);
-    return new VRMLookAtHeadDebug(humanoid, applyer || undefined);
->>>>>>> 65f498f1
   }
 }