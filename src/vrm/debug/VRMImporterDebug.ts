import * as THREE from 'three';
import { reduceBones } from '../reduceBones';
import { VRMImporter, VRMImporterOptions } from '../VRMImporter';
import { DebugOption } from './DebugOption';
import { VRMDebug } from './VRMDebug';
import { VRMLookAtHeadDebug } from './VRMLookAtHeadDebug';
import { VRMLookAtImporterDebug } from './VRMLookAtImporterDebug';
import { VRMSpringBoneImporterDebug } from './VRMSpringBoneImporterDebug';

export class VRMImporterDebug extends VRMImporter {
  public constructor(options: VRMImporterOptions = {}) {
    options.lookAtImporter = options.lookAtImporter || new VRMLookAtImporterDebug();
    options.springBoneImporter = options.springBoneImporter || new VRMSpringBoneImporterDebug();
    super(options);
  }

  public async import(gltf: THREE.GLTF, debugOption: DebugOption = {}): Promise<VRMDebug> {
    if (gltf.parser.json.extensions === undefined || gltf.parser.json.extensions.VRM === undefined) {
      throw new Error('Could not find VRM extension on the GLTF');
    }
    const vrmExt = gltf.parser.json.extensions.VRM;

    const scene = gltf.scene;

    scene.updateMatrixWorld(false);

    // Skinned object should not be frustumCulled
    // Since pre-skinned position might be outside of view
    scene.traverse((object3d) => {
      if ((object3d as any).isMesh) {
        object3d.frustumCulled = false;
      }
    });

    reduceBones(scene);

    const materials = await this._materialImporter.convertGLTFMaterials(gltf);

    const humanoid = (await this._humanoidImporter.import(gltf, vrmExt.humanoid)) || undefined;

    const firstPerson =
      vrmExt.firstPerson && humanoid
        ? (await this._firstPersonImporter.import(gltf, humanoid, vrmExt.firstPerson)) || undefined
        : undefined;

    const blendShapeMaster = vrmExt.blendShapeMaster
      ? (await this._blendShapeImporter.import(gltf, vrmExt.blendShapeMaster)) || undefined
      : undefined;

    const lookAt =
<<<<<<< HEAD
      vrmExt.firstPerson && blendShapeMaster && humanoid
        ? this.loadLookAt(vrmExt.firstPerson, blendShapeMaster, humanoid)
        : undefined;
=======
      blendShapeProxy && humanoid
        ? await this._lookAtImporter.import(vrmExt.firstPerson, blendShapeProxy, humanoid)
        : undefined;
    if ((lookAt as any).setupHelper) {
      (lookAt as VRMLookAtHeadDebug).setupHelper(scene, debugOption);
    }
>>>>>>> faeb21a8

    const springBoneManager = (await this._springBoneImporter.import(gltf)) || undefined;

    return new VRMDebug(
      {
        scene: gltf.scene,
        meta: vrmExt.meta,
        materials,
        humanoid,
        firstPerson,
        blendShapeMaster,
        lookAt,
        springBoneManager,
      },
      debugOption,
    );
  }
}<|MERGE_RESOLUTION|>--- conflicted
+++ resolved
@@ -48,18 +48,12 @@
       : undefined;
 
     const lookAt =
-<<<<<<< HEAD
-      vrmExt.firstPerson && blendShapeMaster && humanoid
-        ? this.loadLookAt(vrmExt.firstPerson, blendShapeMaster, humanoid)
-        : undefined;
-=======
-      blendShapeProxy && humanoid
-        ? await this._lookAtImporter.import(vrmExt.firstPerson, blendShapeProxy, humanoid)
+      blendShapeMaster && humanoid
+        ? await this._lookAtImporter.import(vrmExt.firstPerson, blendShapeMaster, humanoid)
         : undefined;
     if ((lookAt as any).setupHelper) {
       (lookAt as VRMLookAtHeadDebug).setupHelper(scene, debugOption);
     }
->>>>>>> faeb21a8
 
     const springBoneManager = (await this._springBoneImporter.import(gltf)) || undefined;
 
