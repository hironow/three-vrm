import * as THREE from 'three';
import { reduceBones } from '../reduceBones';
import { VRMImporter, VRMImporterOptions } from '../VRMImporter';
import { VRMDebug } from './VRMDebug';
import { VRMDebugOptions } from './VRMDebugOptions';
import { VRMLookAtHeadDebug } from './VRMLookAtHeadDebug';
import { VRMLookAtImporterDebug } from './VRMLookAtImporterDebug';
import { VRMSpringBoneImporterDebug } from './VRMSpringBoneImporterDebug';

/**
 * An importer that imports a [[VRMDebug]] from a VRM extension of a GLTF.
 */
export class VRMImporterDebug extends VRMImporter {
  public constructor(options: VRMImporterOptions = {}) {
    options.lookAtImporter = options.lookAtImporter || new VRMLookAtImporterDebug();
    options.springBoneImporter = options.springBoneImporter || new VRMSpringBoneImporterDebug();
    super(options);
  }

  public async import(gltf: THREE.GLTF, debugOptions: VRMDebugOptions = {}): Promise<VRMDebug> {
    if (gltf.parser.json.extensions === undefined || gltf.parser.json.extensions.VRM === undefined) {
      throw new Error('Could not find VRM extension on the GLTF');
    }
    const vrmExt = gltf.parser.json.extensions.VRM;

    const scene = gltf.scene;

    scene.updateMatrixWorld(false);

    // Skinned object should not be frustumCulled
    // Since pre-skinned position might be outside of view
    scene.traverse((object3d) => {
      if ((object3d as any).isMesh) {
        object3d.frustumCulled = false;
      }
    });

    reduceBones(scene);

    const materials = (await this._materialImporter.convertGLTFMaterials(gltf)) || undefined;

    const humanoid = (await this._humanoidImporter.import(gltf)) || undefined;

    const firstPerson = humanoid ? (await this._firstPersonImporter.import(gltf, humanoid)) || undefined : undefined;

    const blendShapeProxy = (await this._blendShapeImporter.import(gltf)) || undefined;

    const lookAt =
<<<<<<< HEAD
      firstPerson && blendShapeProxy && humanoid
        ? await this._lookAtImporter.import(vrmExt.firstPerson, firstPerson, blendShapeProxy, humanoid)
=======
      blendShapeProxy && humanoid
        ? (await this._lookAtImporter.import(gltf, blendShapeProxy, humanoid)) || undefined
>>>>>>> 071533d0
        : undefined;
    if ((lookAt as any).setupHelper) {
      (lookAt as VRMLookAtHeadDebug).setupHelper(scene, debugOptions);
    }

    const springBoneManager = (await this._springBoneImporter.import(gltf)) || undefined;

    return new VRMDebug(
      {
        scene: gltf.scene,
        meta: vrmExt.meta,
        materials,
        humanoid,
        firstPerson,
        blendShapeProxy,
        lookAt,
        springBoneManager,
      },
      debugOptions,
    );
  }
}<|MERGE_RESOLUTION|>--- conflicted
+++ resolved
@@ -46,13 +46,8 @@
     const blendShapeProxy = (await this._blendShapeImporter.import(gltf)) || undefined;
 
     const lookAt =
-<<<<<<< HEAD
       firstPerson && blendShapeProxy && humanoid
-        ? await this._lookAtImporter.import(vrmExt.firstPerson, firstPerson, blendShapeProxy, humanoid)
-=======
-      blendShapeProxy && humanoid
-        ? (await this._lookAtImporter.import(gltf, blendShapeProxy, humanoid)) || undefined
->>>>>>> 071533d0
+        ? (await this._lookAtImporter.import(gltf, firstPerson, blendShapeProxy, humanoid)) || undefined
         : undefined;
     if ((lookAt as any).setupHelper) {
       (lookAt as VRMLookAtHeadDebug).setupHelper(scene, debugOptions);
