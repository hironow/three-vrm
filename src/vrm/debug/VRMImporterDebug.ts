--- conflicted
+++ resolved
@@ -48,13 +48,8 @@
     const blendShapeProxy = (await this.loadBlendShapeMaster(animationMixer!, gltf)) || undefined;
 
     const lookAt =
-<<<<<<< HEAD
-      firstPerson && blendShapeProxy && humanBones
-        ? await this._lookAtImporter.import(vrmExt.firstPerson, firstPerson, blendShapeProxy, humanBones)
-=======
-      blendShapeProxy && humanoid
-        ? await this._lookAtImporter.import(vrmExt.firstPerson, blendShapeProxy, humanoid)
->>>>>>> 65f498f1
+      firstPerson && blendShapeProxy && humanoid
+        ? await this._lookAtImporter.import(vrmExt.firstPerson, firstPerson, blendShapeProxy, humanoid)
         : undefined;
     if ((lookAt as any).setupHelper) {
       (lookAt as VRMLookAtHeadDebug).setupHelper(scene, debugOption);
