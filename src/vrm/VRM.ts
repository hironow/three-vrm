--- conflicted
+++ resolved
@@ -5,11 +5,7 @@
 import { VRMLookAtHead } from './lookat';
 import { MaterialConverter } from './material';
 import { VRMSpringBoneManager } from './springbone';
-<<<<<<< HEAD
-import { GLTF, GLTFNode, RawVector3, RawVector4, RawVrmMeta, VRMPose } from './types';
-=======
-import { RawVrmMeta, VRMPose } from './types';
->>>>>>> 1cc3ac95
+import { RawVector3, RawVector4, RawVrmMeta, VRMPose } from './types';
 import { deepDispose } from './utils/disposer';
 import { VRMPartsBuilder } from './VRMPartsBuilder';
 
@@ -52,22 +48,27 @@
     return new VRMBuilder();
   }
 
-<<<<<<< HEAD
   /**
    * Create a [[VRM]] from a parsed result of GLTF taken from GLTFLoader.
    * It's probably a thing what you want to get started with VRMs.
    *
    * @param gltf A parsed GLTF object taken from GLTFLoader
    */
-  public static from(gltf: GLTF): Promise<VRM> {
+  public static from(gltf: THREE.GLTF): Promise<VRM> {
     return new VRMBuilder().build(gltf);
   }
+
+  private _restPose?: VRMPose | null;
 
   /**
    * Contains informations about rest pose of the VRM.
    * You might want to refer this when you want to reset its pose, along with [[VRM.setPose]]}.
    */
-  public readonly restPose: VRMPose = {};
+  public get restPose() {
+    return this._restPose;
+  }
+
+  private _humanBones?: VRMHumanBones | null;
 
   /**
    * Contains [[VRMHumanBones]] of the VRM.
@@ -77,99 +78,73 @@
    *
    * @TODO Add a link to VRM spec
    */
-  public readonly humanBones: VRMHumanBones;
+  public get humanBones() {
+    return this._humanBones;
+  }
+
+  private _blendShapeProxy?: VRMBlendShapeProxy | null;
 
   /**
    * Contains [[VRMBlendShapeProxy]] of the VRM.
    * You might want to control these facial expressions via [[VRMBlendShapeProxy.setValue]].
    */
-  public readonly blendShapeProxy: VRMBlendShapeProxy;
+  public get blendShapeProxy() {
+    return this._blendShapeProxy;
+  }
+
+  private _firstPerson?: VRMFirstPerson | null;
 
   /**
    * Contains [[VRMFirstPerson]] of the VRM.
    * You can use various feature of the firstPerson field.
    */
-  public readonly firstPerson: VRMFirstPerson | null;
+  public get firstPerson() {
+    return this._firstPerson;
+  }
+
+  private _lookAt?: VRMLookAtHead | null;
 
   /**
    * Contains [[VRMLookAtHead]] of the VRM.
    * You might want to use [[VRMLookAtHead.setTarget]] to control the eye direction of your VRMs.
    */
-  public readonly lookAt: VRMLookAtHead;
+  public get lookAt() {
+    return this._lookAt;
+  }
+
+  private _meta?: RawVrmMeta;
 
   /**
    * Contains meta fields of the VRM.
    * You might want to refer these license fields before use your VRMs.
    */
-  public readonly meta: RawVrmMeta;
+  public get meta() {
+    return this._meta;
+  }
+
+  private _animationMixer?: THREE.AnimationMixer;
 
   /**
    * Contains AnimationMixer associated with the [[VRM.blendShapeProxy]].
    */
-  public readonly animationMixer: THREE.AnimationMixer;
+  public get animationMixer() {
+    return this._animationMixer;
+  }
+
+  private _springBoneManager?: VRMSpringBoneManager;
 
   /**
    * A [[VRMSpringBoneManager]] manipulates all spring bones attached on the VRM.
    * Usually you don't have to care about this property.
    */
-  public readonly springBoneManager: VRMSpringBoneManager;
-
-  /**
-   * A map of nodes indexed by original gltf node array.
-   */
-  protected readonly nodesMap: GLTFNode[];
-
-  /**
-   * A parsed result of GLTF taken from GLTFLoader.
-   */
-  private readonly _gltf: GLTF;
-=======
-  public static from(gltf: THREE.GLTF): Promise<VRM> {
-    return new VRMBuilder().build(gltf);
-  }
-
-  private _restPose?: VRMPose | null;
-  public get restPose() {
-    return this._restPose;
-  }
-
-  private _humanBones?: VRMHumanBones | null;
-  public get humanBones() {
-    return this._humanBones;
-  }
-
-  private _blendShapeProxy?: VRMBlendShapeProxy | null;
-  public get blendShapeProxy() {
-    return this._blendShapeProxy;
-  }
-
-  private _firstPerson?: VRMFirstPerson | null;
-  public get firstPerson() {
-    return this._firstPerson;
-  }
-
-  private _lookAt?: VRMLookAtHead | null;
-  public get lookAt() {
-    return this._lookAt;
-  }
-
-  private _meta?: RawVrmMeta;
-  public get meta() {
-    return this._meta;
-  }
-
-  private _animationMixer?: THREE.AnimationMixer;
-  public get animationMixer() {
-    return this._animationMixer;
-  }
-
-  private _springBoneManager?: VRMSpringBoneManager;
   public get springBoneManager() {
     return this._springBoneManager;
   }
 
+  /**
+   * A parsed result of GLTF taken from GLTFLoader.
+   */
   private _gltf?: THREE.GLTF;
->>>>>>> 1cc3ac95
 
   private readonly _partsBuilder: VRMPartsBuilder;
 
@@ -215,20 +190,7 @@
     if (!blendShapeProxy) {
       throw new Error('failed to create blendShape. confirm your vrm file');
     }
-<<<<<<< HEAD
-    this.blendShapeProxy = blendShapeProxy;
-    this.springBoneManager = this._partsBuilder.loadSecondary(gltf, this.nodesMap);
-    this.lookAt = this._partsBuilder.loadLookAt(vrmExt.firstPerson, this.blendShapeProxy, this.humanBones);
-
-    // 破壊的な変更後もrestposeにリセットできるように初期状態ポーズを保存。
-    Object.keys(this.humanBones).forEach((vrmBoneName) => {
-      const bone = this.humanBones[vrmBoneName]!;
-      this.restPose[vrmBoneName] = {
-        position: bone.position.toArray() as RawVector3,
-        rotation: bone.quaternion.toArray() as RawVector4,
-      };
-    });
-=======
+
     this._blendShapeProxy = blendShapeProxy;
 
     this._springBoneManager = await this._partsBuilder.loadSecondary(gltf);
@@ -244,15 +206,14 @@
           (restPose, vrmBoneName) => {
             const bone = this.humanBones![vrmBoneName]!;
             restPose[vrmBoneName] = {
-              position: bone.position.toArray(),
-              rotation: bone.quaternion.toArray(),
+              position: bone.position.toArray() as RawVector3,
+              rotation: bone.quaternion.toArray() as RawVector4,
             };
             return restPose;
           },
           {} as VRMPose,
         )
       : null;
->>>>>>> 1cc3ac95
   }
 
   /**
