--- conflicted
+++ resolved
@@ -6,14 +6,10 @@
  * This is a material that is an equivalent of "VRM/Unlit***" on VRM spec, those materials are already kinda deprecated though...
  */
 export class Unlit extends THREE.ShaderMaterial {
-<<<<<<< HEAD
   /**
    * Readonly boolean that indicates this is a Unlit material.
    */
-  public isVRMUnlit: boolean = true;
-=======
   public readonly isVRMUnlit: boolean = true;
->>>>>>> 1cc3ac95
 
   public cutoff: number = 0.5;
   public map: THREE.Texture | null = null; // _MainTex
