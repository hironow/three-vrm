--- conflicted
+++ resolved
@@ -10,14 +10,10 @@
  * See: https://github.com/Santarh/MToon
  */
 export class MToon extends THREE.ShaderMaterial {
-<<<<<<< HEAD
   /**
    * Readonly boolean that indicates this is a MToon material.
    */
-  public isVRMMToon: boolean = true;
-=======
   public readonly isVRMMToon: boolean = true;
->>>>>>> 1cc3ac95
 
   public cutoff: number = 0.5; // _Cutoff
   public color: THREE.Vector4 = new THREE.Vector4(1.0, 1.0, 1.0, 1.0); // _Color
