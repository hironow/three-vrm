--- conflicted
+++ resolved
@@ -1,5 +1,5 @@
 import * as THREE from 'three';
-import { VRMBlendShapeImporter, VRMBlendShapeMaster } from './blendshape';
+import { VRMBlendShapeImporter } from './blendshape';
 import { VRMFirstPersonImporter } from './firstperson';
 import { VRMHumanoidImporter } from './humanoid/VRMHumanoidImporter';
 import { VRMLookAtImporter } from './lookat/VRMLookAtImporter';
@@ -19,11 +19,8 @@
 }
 
 export class VRMImporter {
-<<<<<<< HEAD
   protected readonly _blendShapeImporter: VRMBlendShapeImporter;
-=======
   protected readonly _lookAtImporter: VRMLookAtImporter;
->>>>>>> faeb21a8
   protected readonly _humanoidImporter: VRMHumanoidImporter;
   protected readonly _firstPersonImporter: VRMFirstPersonImporter;
   protected readonly _materialImporter: VRMMaterialImporter;
@@ -35,11 +32,8 @@
    * @param options [[VRMImporterOptions]], optionally contains importers for each component
    */
   public constructor(options: VRMImporterOptions = {}) {
-<<<<<<< HEAD
     this._blendShapeImporter = options.blendShapeImporter || new VRMBlendShapeImporter();
-=======
     this._lookAtImporter = options.lookAtImporter || new VRMLookAtImporter();
->>>>>>> faeb21a8
     this._humanoidImporter = options.humanoidImporter || new VRMHumanoidImporter();
     this._firstPersonImporter = options.firstPersonImporter || new VRMFirstPersonImporter();
     this._materialImporter = options.materialImporter || new VRMMaterialImporter();
@@ -87,13 +81,8 @@
       : undefined;
 
     const lookAt =
-<<<<<<< HEAD
       vrmExt.firstPerson && blendShapeMaster && humanoid
-        ? this.loadLookAt(vrmExt.firstPerson, blendShapeMaster, humanoid)
-=======
-      vrmExt.firstPerson && blendShapeProxy && humanoid
-        ? await this._lookAtImporter.import(vrmExt.firstPerson, blendShapeProxy, humanoid)
->>>>>>> faeb21a8
+        ? await this._lookAtImporter.import(vrmExt.firstPerson, blendShapeMaster, humanoid)
         : undefined;
 
     const springBoneManager = (await this._springBoneImporter.import(gltf)) || undefined;
@@ -109,192 +98,4 @@
       springBoneManager,
     });
   }
-
-<<<<<<< HEAD
-  public loadLookAt(
-    firstPerson: VRMSchema.FirstPerson,
-    blendShapeMaster: VRMBlendShapeMaster,
-    humanoid: VRMHumanoid,
-  ): VRMLookAtHead {
-    const lookAtHorizontalInner = firstPerson.lookAtHorizontalInner;
-    const lookAtHorizontalOuter = firstPerson.lookAtHorizontalOuter;
-    const lookAtVerticalDown = firstPerson.lookAtVerticalDown;
-    const lookAtVerticalUp = firstPerson.lookAtVerticalUp;
-
-    switch (firstPerson.lookAtTypeName) {
-      case VRMSchema.FirstPersonLookAtTypeName.Bone: {
-        if (
-          lookAtHorizontalInner === undefined ||
-          lookAtHorizontalOuter === undefined ||
-          lookAtVerticalDown === undefined ||
-          lookAtVerticalUp === undefined
-        ) {
-          return new VRMLookAtHead(humanoid);
-        } else {
-          return new VRMLookAtHead(
-            humanoid,
-            new VRMLookAtBoneApplyer(
-              humanoid,
-              lookAtHorizontalInner,
-              lookAtHorizontalOuter,
-              lookAtVerticalDown,
-              lookAtVerticalUp,
-            ),
-          );
-        }
-      }
-      case VRMSchema.FirstPersonLookAtTypeName.BlendShape: {
-        if (lookAtHorizontalOuter === undefined || lookAtVerticalDown === undefined || lookAtVerticalUp === undefined) {
-          return new VRMLookAtHead(humanoid);
-        } else {
-          return new VRMLookAtHead(
-            humanoid,
-            new VRMLookAtBlendShapeApplyer(
-              blendShapeMaster,
-              lookAtHorizontalOuter,
-              lookAtVerticalDown,
-              lookAtVerticalUp,
-            ),
-          );
-        }
-      }
-      default: {
-        return new VRMLookAtHead(humanoid);
-      }
-    }
-=======
-  /**
-   *
-   * @param {AnimationMixer} animationMixer
-   * @param {GLTF} gltf
-   * @returns {VRMBlendShapeProxy}
-   */
-  public async loadBlendShapeMaster(
-    animationMixer: THREE.AnimationMixer,
-    gltf: THREE.GLTF,
-  ): Promise<VRMBlendShapeProxy | null> {
-    const blendShapeGroups: VRMSchema.BlendShapeGroup[] | undefined =
-      gltf.parser.json.extensions &&
-      gltf.parser.json.extensions.VRM &&
-      gltf.parser.json.extensions.VRM.blendShapeMaster &&
-      gltf.parser.json.extensions.VRM.blendShapeMaster.blendShapeGroups;
-    if (!blendShapeGroups) {
-      return null;
-    }
-
-    const blendShapeMaster = new BlendShapeMaster();
-    const blendShapePresetMap: { [presetName in VRMSchema.BlendShapePresetName]?: string } = {};
-
-    blendShapeGroups.forEach(async (group) => {
-      const name = group.name;
-      if (name === undefined) {
-        console.warn('createBlendShapeMasterFromVRM: One of blendShapeGroups has no name');
-        return;
-      }
-
-      if (
-        group.presetName &&
-        group.presetName !== VRMSchema.BlendShapePresetName.Unknown &&
-        !blendShapePresetMap[group.presetName]
-      ) {
-        blendShapePresetMap[group.presetName] = group.name;
-      }
-
-      const controller = new BlendShapeController(name);
-      gltf.scene.add(controller);
-
-      controller.isBinary = group.isBinary || false;
-
-      if (Array.isArray(group.binds)) {
-        group.binds.forEach(async (bind) => {
-          if (bind.mesh === undefined || bind.index === undefined) {
-            return;
-          }
-
-          const morphMeshes: GLTFMesh = await gltf.parser.getDependency('mesh', bind.mesh);
-          const primitives: GLTFPrimitive[] =
-            morphMeshes.type === 'Group'
-              ? (morphMeshes.children as Array<GLTFPrimitive>)
-              : [morphMeshes as GLTFPrimitive];
-          const morphTargetIndex = bind.index;
-          if (
-            !primitives.every(
-              (primitive) =>
-                Array.isArray(primitive.morphTargetInfluences) &&
-                morphTargetIndex < primitive.morphTargetInfluences.length,
-            )
-          ) {
-            console.warn(
-              `createBlendShapeMasterFromVRM: ${
-                group.name
-              } attempts to index ${morphTargetIndex}th morph but not found.`,
-            );
-            return;
-          }
-
-          controller.addBind({
-            meshes: primitives,
-            morphTargetIndex,
-            weight: bind.weight || 100,
-          });
-        });
-      }
-
-      const materialValues = group.materialValues;
-      if (Array.isArray(materialValues)) {
-        materialValues.forEach((materialValue) => {
-          if (
-            materialValue.materialName === undefined ||
-            materialValue.propertyName === undefined ||
-            materialValue.targetValue === undefined
-          ) {
-            return;
-          }
-
-          const materials: THREE.Material[] = [];
-          gltf.scene.traverse((object) => {
-            if ((object as any).material) {
-              const material: THREE.Material[] | THREE.Material = (object as any).material;
-              if (Array.isArray(material)) {
-                materials.push(
-                  ...material.filter(
-                    (mtl) => mtl.name === materialValue.materialName! && materials.indexOf(mtl) === -1,
-                  ),
-                );
-              } else if (material.name === materialValue.materialName && materials.indexOf(material) === -1) {
-                materials.push(material);
-              }
-            }
-          });
-
-          materials.forEach((material) => {
-            controller.addMaterialValue({
-              material,
-              propertyName: this.renameMaterialProperty(materialValue.propertyName!),
-              targetValue: materialValue.targetValue!,
-            });
-          });
-        });
-      }
-
-      blendShapeMaster.registerBlendShapeGroup(name, controller);
-    });
-
-    return VRMBlendShapeProxy.create(animationMixer, blendShapeMaster, blendShapePresetMap);
-  }
-
-  private renameMaterialProperty(name: string): string {
-    if (name[0] !== '_') {
-      console.warn(`VRMMaterials: Given property name "${name}" might be invalid`);
-      return name;
-    }
-    name = name.substring(1);
-
-    if (!/[A-Z]/.test(name[0])) {
-      console.warn(`VRMMaterials: Given property name "${name}" might be invalid`);
-      return name;
-    }
-    return name[0].toLowerCase() + name.substring(1);
->>>>>>> faeb21a8
-  }
 }