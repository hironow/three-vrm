import * as THREE from 'three';
import { BlendShapeController, BlendShapeMaster, VRMBlendShapeProxy } from './blendshape';
import { VRMFirstPersonImporter } from './firstperson';
import { VRMHumanoidImporter } from './humanoid/VRMHumanoidImporter';
import { VRMLookAtImporter } from './lookat/VRMLookAtImporter';
import { VRMMaterialImporter } from './material';
import { reduceBones } from './reduceBones';
import { VRMSpringBoneImporter } from './springbone/VRMSpringBoneImporter';
import { GLTFMesh, GLTFPrimitive, VRMSchema } from './types';
import { VRM } from './VRM';

export interface VRMImporterOptions {
  lookAtImporter?: VRMLookAtImporter;
  humanoidImporter?: VRMHumanoidImporter;
  firstPersonImporter?: VRMFirstPersonImporter;
  materialImporter?: VRMMaterialImporter;
  springBoneImporter?: VRMSpringBoneImporter;
}

export class VRMImporter {
  protected readonly _lookAtImporter: VRMLookAtImporter;
  protected readonly _humanoidImporter: VRMHumanoidImporter;
  protected readonly _firstPersonImporter: VRMFirstPersonImporter;
  protected readonly _materialImporter: VRMMaterialImporter;
  protected readonly _springBoneImporter: VRMSpringBoneImporter;

  /**
   * Create a new VRMImporter.
   *
   * @param options [[VRMImporterOptions]], optionally contains importers for each component
   */
  public constructor(options: VRMImporterOptions = {}) {
    this._lookAtImporter = options.lookAtImporter || new VRMLookAtImporter();
    this._humanoidImporter = options.humanoidImporter || new VRMHumanoidImporter();
    this._firstPersonImporter = options.firstPersonImporter || new VRMFirstPersonImporter();
    this._materialImporter = options.materialImporter || new VRMMaterialImporter();
    this._springBoneImporter = options.springBoneImporter || new VRMSpringBoneImporter();
  }

  /**
   * Receive a GLTF object retrieved from `THREE.GLTFLoader` and create a new [[VRM]] instance.
   *
   * @param gltf A parsed result of GLTF taken from GLTFLoader
   */
  public async import(gltf: THREE.GLTF): Promise<VRM> {
    if (gltf.parser.json.extensions === undefined || gltf.parser.json.extensions.VRM === undefined) {
      throw new Error('Could not find VRM extension on the GLTF');
    }
    const vrmExt: VRMSchema.VRM = gltf.parser.json.extensions.VRM;

    const scene = gltf.scene;

    scene.updateMatrixWorld(false);

    // Skinned object should not be frustumCulled
    // Since pre-skinned position might be outside of view
    scene.traverse((object3d) => {
      if ((object3d as any).isMesh) {
        object3d.frustumCulled = false;
      }
    });

    reduceBones(scene);

    const materials = await this._materialImporter.convertGLTFMaterials(gltf);

    const humanoid = vrmExt.humanoid
      ? (await this._humanoidImporter.import(gltf, vrmExt.humanoid)) || undefined
      : undefined;

    const firstPerson =
      vrmExt.firstPerson && humanoid
        ? (await this._firstPersonImporter.import(gltf, humanoid, vrmExt.firstPerson)) || undefined
        : undefined;

    const animationMixer = new THREE.AnimationMixer(gltf.scene);

    const blendShapeProxy = (await this.loadBlendShapeMaster(animationMixer!, gltf)) || undefined;

    const lookAt =
<<<<<<< HEAD
      firstPerson && blendShapeProxy && humanBones
        ? await this._lookAtImporter.import(vrmExt.firstPerson, firstPerson, blendShapeProxy, humanBones)
=======
      vrmExt.firstPerson && blendShapeProxy && humanoid
        ? await this._lookAtImporter.import(vrmExt.firstPerson, blendShapeProxy, humanoid)
>>>>>>> 65f498f1
        : undefined;

    const springBoneManager = (await this._springBoneImporter.import(gltf)) || undefined;

    return new VRM({
      scene: gltf.scene,
      meta: vrmExt.meta,
      materials,
      humanoid,
      firstPerson,
      animationMixer,
      blendShapeProxy,
      lookAt,
      springBoneManager,
    });
  }

  /**
   *
   * @param {AnimationMixer} animationMixer
   * @param {GLTF} gltf
   * @returns {VRMBlendShapeProxy}
   */
  public async loadBlendShapeMaster(
    animationMixer: THREE.AnimationMixer,
    gltf: THREE.GLTF,
  ): Promise<VRMBlendShapeProxy | null> {
    const blendShapeGroups: VRMSchema.BlendShapeGroup[] | undefined =
      gltf.parser.json.extensions &&
      gltf.parser.json.extensions.VRM &&
      gltf.parser.json.extensions.VRM.blendShapeMaster &&
      gltf.parser.json.extensions.VRM.blendShapeMaster.blendShapeGroups;
    if (!blendShapeGroups) {
      return null;
    }

    const blendShapeMaster = new BlendShapeMaster();
    const blendShapePresetMap: { [presetName in VRMSchema.BlendShapePresetName]?: string } = {};

    blendShapeGroups.forEach(async (group) => {
      const name = group.name;
      if (name === undefined) {
        console.warn('createBlendShapeMasterFromVRM: One of blendShapeGroups has no name');
        return;
      }

      if (
        group.presetName &&
        group.presetName !== VRMSchema.BlendShapePresetName.Unknown &&
        !blendShapePresetMap[group.presetName]
      ) {
        blendShapePresetMap[group.presetName] = group.name;
      }

      const controller = new BlendShapeController(name);
      gltf.scene.add(controller);

      controller.isBinary = group.isBinary || false;

      if (Array.isArray(group.binds)) {
        group.binds.forEach(async (bind) => {
          if (bind.mesh === undefined || bind.index === undefined) {
            return;
          }

          const morphMeshes: GLTFMesh = await gltf.parser.getDependency('mesh', bind.mesh);
          const primitives: GLTFPrimitive[] =
            morphMeshes.type === 'Group'
              ? (morphMeshes.children as Array<GLTFPrimitive>)
              : [morphMeshes as GLTFPrimitive];
          const morphTargetIndex = bind.index;
          if (
            !primitives.every(
              (primitive) =>
                Array.isArray(primitive.morphTargetInfluences) &&
                morphTargetIndex < primitive.morphTargetInfluences.length,
            )
          ) {
            console.warn(
              `createBlendShapeMasterFromVRM: ${
                group.name
              } attempts to index ${morphTargetIndex}th morph but not found.`,
            );
            return;
          }

          controller.addBind({
            meshes: primitives,
            morphTargetIndex,
            weight: bind.weight || 100,
          });
        });
      }

      const materialValues = group.materialValues;
      if (Array.isArray(materialValues)) {
        materialValues.forEach((materialValue) => {
          if (
            materialValue.materialName === undefined ||
            materialValue.propertyName === undefined ||
            materialValue.targetValue === undefined
          ) {
            return;
          }

          const materials: THREE.Material[] = [];
          gltf.scene.traverse((object) => {
            if ((object as any).material) {
              const material: THREE.Material[] | THREE.Material = (object as any).material;
              if (Array.isArray(material)) {
                materials.push(
                  ...material.filter(
                    (mtl) => mtl.name === materialValue.materialName! && materials.indexOf(mtl) === -1,
                  ),
                );
              } else if (material.name === materialValue.materialName && materials.indexOf(material) === -1) {
                materials.push(material);
              }
            }
          });

          materials.forEach((material) => {
            controller.addMaterialValue({
              material,
              propertyName: this.renameMaterialProperty(materialValue.propertyName!),
              targetValue: materialValue.targetValue!,
            });
          });
        });
      }

      blendShapeMaster.registerBlendShapeGroup(name, controller);
    });

    return VRMBlendShapeProxy.create(animationMixer, blendShapeMaster, blendShapePresetMap);
  }

  private renameMaterialProperty(name: string): string {
    if (name[0] !== '_') {
      console.warn(`VRMMaterials: Given property name "${name}" might be invalid`);
      return name;
    }
    name = name.substring(1);

    if (!/[A-Z]/.test(name[0])) {
      console.warn(`VRMMaterials: Given property name "${name}" might be invalid`);
      return name;
    }
    return name[0].toLowerCase() + name.substring(1);
  }
}<|MERGE_RESOLUTION|>--- conflicted
+++ resolved
@@ -78,13 +78,8 @@
     const blendShapeProxy = (await this.loadBlendShapeMaster(animationMixer!, gltf)) || undefined;
 
     const lookAt =
-<<<<<<< HEAD
-      firstPerson && blendShapeProxy && humanBones
-        ? await this._lookAtImporter.import(vrmExt.firstPerson, firstPerson, blendShapeProxy, humanBones)
-=======
-      vrmExt.firstPerson && blendShapeProxy && humanoid
-        ? await this._lookAtImporter.import(vrmExt.firstPerson, blendShapeProxy, humanoid)
->>>>>>> 65f498f1
+      firstPerson && blendShapeProxy && humanoid
+        ? await this._lookAtImporter.import(vrmExt.firstPerson, firstPerson, blendShapeProxy, humanoid)
         : undefined;
 
     const springBoneManager = (await this._springBoneImporter.import(gltf)) || undefined;
