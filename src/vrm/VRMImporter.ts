--- conflicted
+++ resolved
@@ -11,21 +11,15 @@
 import { VRM } from './VRM';
 
 export interface VRMImporterOptions {
-<<<<<<< HEAD
   lookAtImporter?: VRMLookAtImporter;
-=======
   firstPersonImporter?: VRMFirstPersonImporter;
->>>>>>> 39723154
   materialImporter?: VRMMaterialImporter;
   springBoneImporter?: VRMSpringBoneImporter;
 }
 
 export class VRMImporter {
-<<<<<<< HEAD
   protected readonly _lookAtImporter: VRMLookAtImporter;
-=======
   protected readonly _firstPersonImporter: VRMFirstPersonImporter;
->>>>>>> 39723154
   protected readonly _materialImporter: VRMMaterialImporter;
   protected readonly _springBoneImporter: VRMSpringBoneImporter;
 
@@ -35,11 +29,8 @@
    * @param options [[VRMImporterOptions]], optionally contains importers for each component
    */
   public constructor(options: VRMImporterOptions = {}) {
-<<<<<<< HEAD
     this._lookAtImporter = options.lookAtImporter || new VRMLookAtImporter();
-=======
     this._firstPersonImporter = options.firstPersonImporter || new VRMFirstPersonImporter();
->>>>>>> 39723154
     this._materialImporter = options.materialImporter || new VRMMaterialImporter();
     this._springBoneImporter = options.springBoneImporter || new VRMSpringBoneImporter();
   }
@@ -128,103 +119,6 @@
       }
       return vrmBones;
     }, Promise.resolve({} as VRMHumanBones));
-  }
-
-<<<<<<< HEAD
-  /**
-   * load first person
-   * @param firstPerson
-   * @param humanBones
-   * @param gltf
-   * @returns
-   */
-  public async loadFirstPerson(
-    firstPerson: Raw.RawVrmFirstPerson,
-    humanBones: VRMHumanBones,
-    gltf: THREE.GLTF,
-  ): Promise<VRMFirstPerson | null> {
-    const isFirstPersonBoneNotSet = firstPerson.firstPersonBone === undefined || firstPerson.firstPersonBone === -1;
-    const firstPersonBone: GLTFNode = isFirstPersonBoneNotSet
-      ? humanBones[Raw.HumanBone.Head] // fallback
-      : await gltf.parser.getDependency('node', firstPerson.firstPersonBone!);
-
-    if (!firstPersonBone) {
-      console.warn('Could not find firstPersonBone of the VRM');
-      return null;
-    }
-
-    const firstPersonBoneOffset =
-      !isFirstPersonBoneNotSet && firstPerson.firstPersonBoneOffset
-        ? new THREE.Vector3(
-            firstPerson.firstPersonBoneOffset!.x,
-            firstPerson.firstPersonBoneOffset!.y,
-            firstPerson.firstPersonBoneOffset!.z,
-          )
-        : new THREE.Vector3(0, 0.06, 0); // fallback
-
-    const meshAnnotations: RendererFirstPersonFlags[] = [];
-    const meshes: GLTFMesh[] = await gltf.parser.getDependencies('mesh');
-    meshes.forEach((mesh, meshIndex) => {
-      const flag = firstPerson.meshAnnotations
-        ? firstPerson.meshAnnotations.find((annotation) => annotation.mesh === meshIndex)
-        : undefined;
-      meshAnnotations.push(new RendererFirstPersonFlags(flag && flag.firstPersonFlag, mesh));
-    });
-
-    return new VRMFirstPerson(firstPersonBone, firstPersonBoneOffset, meshAnnotations);
-=======
-  public loadLookAt(
-    firstPerson: Raw.RawVrmFirstPerson,
-    blendShapeProxy: VRMBlendShapeProxy,
-    humanBodyBones: VRMHumanBones,
-  ): VRMLookAtHead {
-    const lookAtHorizontalInner = firstPerson.lookAtHorizontalInner;
-    const lookAtHorizontalOuter = firstPerson.lookAtHorizontalOuter;
-    const lookAtVerticalDown = firstPerson.lookAtVerticalDown;
-    const lookAtVerticalUp = firstPerson.lookAtVerticalUp;
-
-    switch (firstPerson.lookAtTypeName) {
-      case Raw.LookAtTypeName.Bone: {
-        if (
-          lookAtHorizontalInner === undefined ||
-          lookAtHorizontalOuter === undefined ||
-          lookAtVerticalDown === undefined ||
-          lookAtVerticalUp === undefined
-        ) {
-          return new VRMLookAtHead(humanBodyBones);
-        } else {
-          return new VRMLookAtHead(
-            humanBodyBones,
-            new VRMLookAtBoneApplyer(
-              humanBodyBones,
-              lookAtHorizontalInner,
-              lookAtHorizontalOuter,
-              lookAtVerticalDown,
-              lookAtVerticalUp,
-            ),
-          );
-        }
-      }
-      case Raw.LookAtTypeName.BlendShape: {
-        if (lookAtHorizontalOuter === undefined || lookAtVerticalDown === undefined || lookAtVerticalUp === undefined) {
-          return new VRMLookAtHead(humanBodyBones);
-        } else {
-          return new VRMLookAtHead(
-            humanBodyBones,
-            new VRMLookAtBlendShapeApplyer(
-              blendShapeProxy,
-              lookAtHorizontalOuter,
-              lookAtVerticalDown,
-              lookAtVerticalUp,
-            ),
-          );
-        }
-      }
-      default: {
-        return new VRMLookAtHead(humanBodyBones);
-      }
-    }
->>>>>>> 39723154
   }
 
   /**
