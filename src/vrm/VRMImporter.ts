import * as THREE from 'three';
import { BlendShapeController, BlendShapeMaster, VRMBlendShapeProxy } from './blendshape';
<<<<<<< HEAD
import { VRMFirstPersonImporter } from './firstperson/VRMFirstPersonImporter';
import { VRMHumanBones } from './humanoid';
import { VRMLookAtImporter } from './lookat/VRMLookAtImporter';
=======
import { VRMFirstPersonImporter } from './firstperson';
import { VRMHumanoid } from './humanoid';
import { VRMHumanoidImporter } from './humanoid/VRMHumanoidImporter';
import { VRMLookAtHead } from './lookat';
import { VRMLookAtBlendShapeApplyer } from './lookat/VRMLookAtBlendShapeApplyer';
import { VRMLookAtBoneApplyer } from './lookat/VRMLookAtBoneApplyer';
>>>>>>> 1f5eaba7
import { VRMMaterialImporter } from './material';
import { reduceBones } from './reduceBones';
import { VRMSpringBoneImporter } from './springbone/VRMSpringBoneImporter';
import { GLTFMesh, GLTFPrimitive, VRMSchema } from './types';
import { VRM } from './VRM';

export interface VRMImporterOptions {
<<<<<<< HEAD
  lookAtImporter?: VRMLookAtImporter;
=======
  humanoidImporter?: VRMHumanoidImporter;
>>>>>>> 1f5eaba7
  firstPersonImporter?: VRMFirstPersonImporter;
  materialImporter?: VRMMaterialImporter;
  springBoneImporter?: VRMSpringBoneImporter;
}

export class VRMImporter {
<<<<<<< HEAD
  protected readonly _lookAtImporter: VRMLookAtImporter;
=======
  protected readonly _humanoidImporter: VRMHumanoidImporter;
>>>>>>> 1f5eaba7
  protected readonly _firstPersonImporter: VRMFirstPersonImporter;
  protected readonly _materialImporter: VRMMaterialImporter;
  protected readonly _springBoneImporter: VRMSpringBoneImporter;

  /**
   * Create a new VRMImporter.
   *
   * @param options [[VRMImporterOptions]], optionally contains importers for each component
   */
  public constructor(options: VRMImporterOptions = {}) {
<<<<<<< HEAD
    this._lookAtImporter = options.lookAtImporter || new VRMLookAtImporter();
=======
    this._humanoidImporter = options.humanoidImporter || new VRMHumanoidImporter();
>>>>>>> 1f5eaba7
    this._firstPersonImporter = options.firstPersonImporter || new VRMFirstPersonImporter();
    this._materialImporter = options.materialImporter || new VRMMaterialImporter();
    this._springBoneImporter = options.springBoneImporter || new VRMSpringBoneImporter();
  }

  /**
   * Receive a GLTF object retrieved from `THREE.GLTFLoader` and create a new [[VRM]] instance.
   *
   * @param gltf A parsed result of GLTF taken from GLTFLoader
   */
  public async import(gltf: THREE.GLTF): Promise<VRM> {
    if (gltf.parser.json.extensions === undefined || gltf.parser.json.extensions.VRM === undefined) {
      throw new Error('Could not find VRM extension on the GLTF');
    }
    const vrmExt: VRMSchema.VRM = gltf.parser.json.extensions.VRM;

    const scene = gltf.scene;

    scene.updateMatrixWorld(false);

    // Skinned object should not be frustumCulled
    // Since pre-skinned position might be outside of view
    scene.traverse((object3d) => {
      if ((object3d as any).isMesh) {
        object3d.frustumCulled = false;
      }
    });

    reduceBones(scene);

    const materials = await this._materialImporter.convertGLTFMaterials(gltf);

    const humanoid = vrmExt.humanoid
      ? (await this._humanoidImporter.import(gltf, vrmExt.humanoid)) || undefined
      : undefined;

    const firstPerson =
      vrmExt.firstPerson && humanoid
        ? (await this._firstPersonImporter.import(gltf, humanoid, vrmExt.firstPerson)) || undefined
        : undefined;

    const animationMixer = new THREE.AnimationMixer(gltf.scene);

    const blendShapeProxy = (await this.loadBlendShapeMaster(animationMixer!, gltf)) || undefined;

    const lookAt =
<<<<<<< HEAD
      blendShapeProxy && humanBones
        ? await this._lookAtImporter.import(vrmExt.firstPerson, blendShapeProxy, humanBones)
=======
      vrmExt.firstPerson && blendShapeProxy && humanoid
        ? this.loadLookAt(vrmExt.firstPerson, blendShapeProxy, humanoid)
>>>>>>> 1f5eaba7
        : undefined;

    const springBoneManager = (await this._springBoneImporter.import(gltf)) || undefined;

    return new VRM({
      scene: gltf.scene,
      meta: vrmExt.meta,
      materials,
      humanoid,
      firstPerson,
      animationMixer,
      blendShapeProxy,
      lookAt,
      springBoneManager,
    });
  }

<<<<<<< HEAD
  /**
   * load humanoid
   * @param gltf
   * @returns
   */
  public async loadHumanoid(gltf: THREE.GLTF): Promise<VRMHumanBones | null> {
    const humanBones: RawVrmHumanoidBone[] | undefined =
      gltf.parser.json.extensions &&
      gltf.parser.json.extensions.VRM &&
      gltf.parser.json.extensions.VRM.humanoid &&
      gltf.parser.json.extensions.VRM.humanoid.humanBones;
    if (!humanBones) {
      console.warn('Could not find humanBones field on the VRM file');
      return null;
    }

    return await humanBones.reduce(async (vrmBonesPromise, bone) => {
      const vrmBones = await vrmBonesPromise;
      const nodeIndex = bone.node;
      const boneName = bone.bone;

      if (nodeIndex !== undefined && boneName !== undefined) {
        vrmBones[boneName] = await gltf.parser.getDependency('node', nodeIndex);
      }
      return vrmBones;
    }, Promise.resolve({} as VRMHumanBones));
=======
  public loadLookAt(
    firstPerson: VRMSchema.FirstPerson,
    blendShapeProxy: VRMBlendShapeProxy,
    humanoid: VRMHumanoid,
  ): VRMLookAtHead {
    const lookAtHorizontalInner = firstPerson.lookAtHorizontalInner;
    const lookAtHorizontalOuter = firstPerson.lookAtHorizontalOuter;
    const lookAtVerticalDown = firstPerson.lookAtVerticalDown;
    const lookAtVerticalUp = firstPerson.lookAtVerticalUp;

    switch (firstPerson.lookAtTypeName) {
      case VRMSchema.FirstPersonLookAtTypeName.Bone: {
        if (
          lookAtHorizontalInner === undefined ||
          lookAtHorizontalOuter === undefined ||
          lookAtVerticalDown === undefined ||
          lookAtVerticalUp === undefined
        ) {
          return new VRMLookAtHead(humanoid);
        } else {
          return new VRMLookAtHead(
            humanoid,
            new VRMLookAtBoneApplyer(
              humanoid,
              lookAtHorizontalInner,
              lookAtHorizontalOuter,
              lookAtVerticalDown,
              lookAtVerticalUp,
            ),
          );
        }
      }
      case VRMSchema.FirstPersonLookAtTypeName.BlendShape: {
        if (lookAtHorizontalOuter === undefined || lookAtVerticalDown === undefined || lookAtVerticalUp === undefined) {
          return new VRMLookAtHead(humanoid);
        } else {
          return new VRMLookAtHead(
            humanoid,
            new VRMLookAtBlendShapeApplyer(
              blendShapeProxy,
              lookAtHorizontalOuter,
              lookAtVerticalDown,
              lookAtVerticalUp,
            ),
          );
        }
      }
      default: {
        return new VRMLookAtHead(humanoid);
      }
    }
>>>>>>> 1f5eaba7
  }

  /**
   *
   * @param {AnimationMixer} animationMixer
   * @param {GLTF} gltf
   * @returns {VRMBlendShapeProxy}
   */
  public async loadBlendShapeMaster(
    animationMixer: THREE.AnimationMixer,
    gltf: THREE.GLTF,
  ): Promise<VRMBlendShapeProxy | null> {
    const blendShapeGroups: VRMSchema.BlendShapeGroup[] | undefined =
      gltf.parser.json.extensions &&
      gltf.parser.json.extensions.VRM &&
      gltf.parser.json.extensions.VRM.blendShapeMaster &&
      gltf.parser.json.extensions.VRM.blendShapeMaster.blendShapeGroups;
    if (!blendShapeGroups) {
      return null;
    }

    const blendShapeMaster = new BlendShapeMaster();
    const blendShapePresetMap: { [presetName in VRMSchema.BlendShapePresetName]?: string } = {};

    blendShapeGroups.forEach(async (group) => {
      const name = group.name;
      if (name === undefined) {
        console.warn('createBlendShapeMasterFromVRM: One of blendShapeGroups has no name');
        return;
      }

      if (
        group.presetName &&
        group.presetName !== VRMSchema.BlendShapePresetName.Unknown &&
        !blendShapePresetMap[group.presetName]
      ) {
        blendShapePresetMap[group.presetName] = group.name;
      }

      const controller = new BlendShapeController(name);
      gltf.scene.add(controller);

      controller.isBinary = group.isBinary || false;

      if (Array.isArray(group.binds)) {
        group.binds.forEach(async (bind) => {
          if (bind.mesh === undefined || bind.index === undefined) {
            return;
          }

          const morphMeshes: GLTFMesh = await gltf.parser.getDependency('mesh', bind.mesh);
          const primitives: GLTFPrimitive[] =
            morphMeshes.type === 'Group'
              ? (morphMeshes.children as Array<GLTFPrimitive>)
              : [morphMeshes as GLTFPrimitive];
          const morphTargetIndex = bind.index;
          if (
            !primitives.every(
              (primitive) =>
                Array.isArray(primitive.morphTargetInfluences) &&
                morphTargetIndex < primitive.morphTargetInfluences.length,
            )
          ) {
            console.warn(
              `createBlendShapeMasterFromVRM: ${
                group.name
              } attempts to index ${morphTargetIndex}th morph but not found.`,
            );
            return;
          }

          controller.addBind({
            meshes: primitives,
            morphTargetIndex,
            weight: bind.weight || 100,
          });
        });
      }

      const materialValues = group.materialValues;
      if (Array.isArray(materialValues)) {
        materialValues.forEach((materialValue) => {
          if (
            materialValue.materialName === undefined ||
            materialValue.propertyName === undefined ||
            materialValue.targetValue === undefined
          ) {
            return;
          }

          const materials: THREE.Material[] = [];
          gltf.scene.traverse((object) => {
            if ((object as any).material) {
              const material: THREE.Material[] | THREE.Material = (object as any).material;
              if (Array.isArray(material)) {
                materials.push(
                  ...material.filter(
                    (mtl) => mtl.name === materialValue.materialName! && materials.indexOf(mtl) === -1,
                  ),
                );
              } else if (material.name === materialValue.materialName && materials.indexOf(material) === -1) {
                materials.push(material);
              }
            }
          });

          materials.forEach((material) => {
            controller.addMaterialValue({
              material,
              propertyName: this.renameMaterialProperty(materialValue.propertyName!),
              targetValue: materialValue.targetValue!,
            });
          });
        });
      }

      blendShapeMaster.registerBlendShapeGroup(name, controller);
    });

    return VRMBlendShapeProxy.create(animationMixer, blendShapeMaster, blendShapePresetMap);
  }

  private renameMaterialProperty(name: string): string {
    if (name[0] !== '_') {
      console.warn(`VRMMaterials: Given property name "${name}" might be invalid`);
      return name;
    }
    name = name.substring(1);

    if (!/[A-Z]/.test(name[0])) {
      console.warn(`VRMMaterials: Given property name "${name}" might be invalid`);
      return name;
    }
    return name[0].toLowerCase() + name.substring(1);
  }
}<|MERGE_RESOLUTION|>--- conflicted
+++ resolved
@@ -1,17 +1,8 @@
 import * as THREE from 'three';
 import { BlendShapeController, BlendShapeMaster, VRMBlendShapeProxy } from './blendshape';
-<<<<<<< HEAD
-import { VRMFirstPersonImporter } from './firstperson/VRMFirstPersonImporter';
-import { VRMHumanBones } from './humanoid';
+import { VRMFirstPersonImporter } from './firstperson';
+import { VRMHumanoidImporter } from './humanoid/VRMHumanoidImporter';
 import { VRMLookAtImporter } from './lookat/VRMLookAtImporter';
-=======
-import { VRMFirstPersonImporter } from './firstperson';
-import { VRMHumanoid } from './humanoid';
-import { VRMHumanoidImporter } from './humanoid/VRMHumanoidImporter';
-import { VRMLookAtHead } from './lookat';
-import { VRMLookAtBlendShapeApplyer } from './lookat/VRMLookAtBlendShapeApplyer';
-import { VRMLookAtBoneApplyer } from './lookat/VRMLookAtBoneApplyer';
->>>>>>> 1f5eaba7
 import { VRMMaterialImporter } from './material';
 import { reduceBones } from './reduceBones';
 import { VRMSpringBoneImporter } from './springbone/VRMSpringBoneImporter';
@@ -19,22 +10,16 @@
 import { VRM } from './VRM';
 
 export interface VRMImporterOptions {
-<<<<<<< HEAD
   lookAtImporter?: VRMLookAtImporter;
-=======
   humanoidImporter?: VRMHumanoidImporter;
->>>>>>> 1f5eaba7
   firstPersonImporter?: VRMFirstPersonImporter;
   materialImporter?: VRMMaterialImporter;
   springBoneImporter?: VRMSpringBoneImporter;
 }
 
 export class VRMImporter {
-<<<<<<< HEAD
   protected readonly _lookAtImporter: VRMLookAtImporter;
-=======
   protected readonly _humanoidImporter: VRMHumanoidImporter;
->>>>>>> 1f5eaba7
   protected readonly _firstPersonImporter: VRMFirstPersonImporter;
   protected readonly _materialImporter: VRMMaterialImporter;
   protected readonly _springBoneImporter: VRMSpringBoneImporter;
@@ -45,11 +30,8 @@
    * @param options [[VRMImporterOptions]], optionally contains importers for each component
    */
   public constructor(options: VRMImporterOptions = {}) {
-<<<<<<< HEAD
     this._lookAtImporter = options.lookAtImporter || new VRMLookAtImporter();
-=======
     this._humanoidImporter = options.humanoidImporter || new VRMHumanoidImporter();
->>>>>>> 1f5eaba7
     this._firstPersonImporter = options.firstPersonImporter || new VRMFirstPersonImporter();
     this._materialImporter = options.materialImporter || new VRMMaterialImporter();
     this._springBoneImporter = options.springBoneImporter || new VRMSpringBoneImporter();
@@ -96,13 +78,8 @@
     const blendShapeProxy = (await this.loadBlendShapeMaster(animationMixer!, gltf)) || undefined;
 
     const lookAt =
-<<<<<<< HEAD
-      blendShapeProxy && humanBones
-        ? await this._lookAtImporter.import(vrmExt.firstPerson, blendShapeProxy, humanBones)
-=======
       vrmExt.firstPerson && blendShapeProxy && humanoid
-        ? this.loadLookAt(vrmExt.firstPerson, blendShapeProxy, humanoid)
->>>>>>> 1f5eaba7
+        ? await this._lookAtImporter.import(vrmExt.firstPerson, blendShapeProxy, humanoid)
         : undefined;
 
     const springBoneManager = (await this._springBoneImporter.import(gltf)) || undefined;
@@ -118,88 +95,6 @@
       lookAt,
       springBoneManager,
     });
-  }
-
-<<<<<<< HEAD
-  /**
-   * load humanoid
-   * @param gltf
-   * @returns
-   */
-  public async loadHumanoid(gltf: THREE.GLTF): Promise<VRMHumanBones | null> {
-    const humanBones: RawVrmHumanoidBone[] | undefined =
-      gltf.parser.json.extensions &&
-      gltf.parser.json.extensions.VRM &&
-      gltf.parser.json.extensions.VRM.humanoid &&
-      gltf.parser.json.extensions.VRM.humanoid.humanBones;
-    if (!humanBones) {
-      console.warn('Could not find humanBones field on the VRM file');
-      return null;
-    }
-
-    return await humanBones.reduce(async (vrmBonesPromise, bone) => {
-      const vrmBones = await vrmBonesPromise;
-      const nodeIndex = bone.node;
-      const boneName = bone.bone;
-
-      if (nodeIndex !== undefined && boneName !== undefined) {
-        vrmBones[boneName] = await gltf.parser.getDependency('node', nodeIndex);
-      }
-      return vrmBones;
-    }, Promise.resolve({} as VRMHumanBones));
-=======
-  public loadLookAt(
-    firstPerson: VRMSchema.FirstPerson,
-    blendShapeProxy: VRMBlendShapeProxy,
-    humanoid: VRMHumanoid,
-  ): VRMLookAtHead {
-    const lookAtHorizontalInner = firstPerson.lookAtHorizontalInner;
-    const lookAtHorizontalOuter = firstPerson.lookAtHorizontalOuter;
-    const lookAtVerticalDown = firstPerson.lookAtVerticalDown;
-    const lookAtVerticalUp = firstPerson.lookAtVerticalUp;
-
-    switch (firstPerson.lookAtTypeName) {
-      case VRMSchema.FirstPersonLookAtTypeName.Bone: {
-        if (
-          lookAtHorizontalInner === undefined ||
-          lookAtHorizontalOuter === undefined ||
-          lookAtVerticalDown === undefined ||
-          lookAtVerticalUp === undefined
-        ) {
-          return new VRMLookAtHead(humanoid);
-        } else {
-          return new VRMLookAtHead(
-            humanoid,
-            new VRMLookAtBoneApplyer(
-              humanoid,
-              lookAtHorizontalInner,
-              lookAtHorizontalOuter,
-              lookAtVerticalDown,
-              lookAtVerticalUp,
-            ),
-          );
-        }
-      }
-      case VRMSchema.FirstPersonLookAtTypeName.BlendShape: {
-        if (lookAtHorizontalOuter === undefined || lookAtVerticalDown === undefined || lookAtVerticalUp === undefined) {
-          return new VRMLookAtHead(humanoid);
-        } else {
-          return new VRMLookAtHead(
-            humanoid,
-            new VRMLookAtBlendShapeApplyer(
-              blendShapeProxy,
-              lookAtHorizontalOuter,
-              lookAtVerticalDown,
-              lookAtVerticalUp,
-            ),
-          );
-        }
-      }
-      default: {
-        return new VRMLookAtHead(humanoid);
-      }
-    }
->>>>>>> 1f5eaba7
   }
 
   /**
