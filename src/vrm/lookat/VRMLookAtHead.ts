import * as THREE from 'three';
import { VRMHumanoid } from '../humanoid';
import { GLTFNode, HumanBone, RawVector3 } from '../types';
import { getWorldQuaternionLite } from '../utils/math';
import { VRMLookAtApplyer } from './VRMLookAtApplyer';

const _v3A = new THREE.Vector3();
const _v3B = new THREE.Vector3();
const _euler = new THREE.Euler();
const _mat4 = new THREE.Matrix4();
const _quatA = new THREE.Quaternion();
const _quatB = new THREE.Quaternion();
const _quatC = new THREE.Quaternion();
const UP_VECTOR = Object.freeze(new THREE.Vector3(0, 1, 0));
const LOOK_AT_EULER_ORDER = 'ZXY'; // yaw-pitch-roll

export class VRMLookAtHead {
  public head: GLTFNode;

  public autoUpdate: boolean = true;

  public givingUpThreshold?: number = undefined; // this is the value of cos(theta)
  public dumpingFactor: number = 0.5;

  public leftEyeWorldPosition?: THREE.Vector3;
  public rightEyeWorldPosition?: THREE.Vector3;

  private readonly _leftEye: GLTFNode | null;
  private readonly _rightEye: GLTFNode | null;

  private readonly _applyer?: VRMLookAtApplyer;

  private _target?: THREE.Object3D;
  private _lastTargetPosition: THREE.Vector3 = new THREE.Vector3();
  private _lookAtTargetTo?: THREE.Vector3;
  private _lookAtTarget?: THREE.Vector3;

  constructor(humanoid: VRMHumanoid, applyer?: VRMLookAtApplyer) {
    this._applyer = applyer;
<<<<<<< HEAD
    this.head = humanBones.head!;
=======
    this.head = humanoid.getBoneNode(HumanBone.Head)!;
>>>>>>> 5562fb5b

    // 目のボーンはVRM仕様ではオプショナル。
    this._leftEye = humanoid.getBoneNode(HumanBone.LeftEye);
    this._rightEye = humanoid.getBoneNode(HumanBone.RightEye);

    if (this._leftEye) {
      this.leftEyeWorldPosition = new THREE.Vector3().setFromMatrixPosition(this._leftEye.matrixWorld);
    }
    if (this._rightEye) {
      this.rightEyeWorldPosition = new THREE.Vector3().setFromMatrixPosition(this._rightEye.matrixWorld);
    }
  }

  public getApplyer(): VRMLookAtApplyer | undefined {
    return this._applyer;
  }

  public getTarget(): THREE.Object3D | undefined {
    return this._target;
  }

  public setTarget(target: THREE.Object3D) {
    this._target = target;
    this._lookAtTarget = target.position.clone();
    this._lastTargetPosition = target.position.clone();
    this._lookAtTargetTo = target.position.clone();
  }

  // 顔の中心座標を取得する
  // カメラフォーカス用
  public getHeadPosition(): RawVector3 {
    _v3A.setFromMatrixPosition(this.head.matrixWorld);
    const x = _v3A.x;
    const z = _v3A.z;
    // 高さは、目の位置を中心にする
    const y = this.leftEyeWorldPosition
      ? this.leftEyeWorldPosition.y
      : this.rightEyeWorldPosition
      ? this.rightEyeWorldPosition.y
      : _v3A.y;

    return [x, y, z];
  }

  // 顔が向いているworld上での方向ベクトルを取得
  public getFaceDirection(): RawVector3 {
    _mat4.extractRotation(this.head.matrixWorld);
    // VRMにとっての正面方向。VRMは標準で後ろを向いている仕様。
    const direction = _v3A.set(0, 0, -1);
    direction.applyMatrix4(_mat4);

    return [direction.x, direction.y, direction.z];
  }

  public lookAt(x: number, y: number, z: number): void {
    if (!this._applyer) {
      return;
    }
    const headPosition = _v3A.fromArray(this.getHeadPosition());
    const targetPosition = _v3B.set(x, y, z);
    _mat4.identity().lookAt(headPosition, targetPosition, UP_VECTOR);
    const worldRotation = _quatA.setFromRotationMatrix(_mat4);
    const localRotation = _quatB.multiplyQuaternions(
      worldRotation,
      getWorldQuaternionLite(this.head.parent!, _quatC).inverse(),
    );
    _euler.setFromQuaternion(localRotation, LOOK_AT_EULER_ORDER);
    this._applyer.lookAt(_euler);
  }

  public update(): void {
    if (this._target && this.head && this.autoUpdate && this._lookAtTarget && this._lookAtTargetTo) {
      this.setCurrentTargetPosition(this._target, this._lookAtTargetTo);

      const result = new THREE.Vector3().set(
        this._lookAtTargetTo.x - this._lookAtTarget.x,
        this._lookAtTargetTo.y - this._lookAtTarget.y,
        this._lookAtTargetTo.z - this._lookAtTarget.z,
      );
      this._lookAtTarget.add(result.multiplyScalar(this.dumpingFactor));
      this.lookAt(this._lookAtTarget.x, this._lookAtTarget.y, this._lookAtTarget.z);
    }

    // 最新のworldMatrixを流し込む
    if (this._leftEye) {
      this.leftEyeWorldPosition = new THREE.Vector3().setFromMatrixPosition(this._leftEye.matrixWorld);
    }
    if (this._rightEye) {
      this.rightEyeWorldPosition = new THREE.Vector3().setFromMatrixPosition(this._rightEye.matrixWorld);
    }
  }

  private setCurrentTargetPosition(target: THREE.Object3D, lookAtTargetTo: THREE.Vector3) {
    if (!this._lastTargetPosition.equals(target.position)) {
      this.setTarget(target);

      const headPosition = new THREE.Vector3().fromArray(this.getHeadPosition());
      const faceDirection = new THREE.Vector3().fromArray(this.getFaceDirection());
      const targetPosition = new THREE.Vector3(target.position.x, target.position.y, target.position.z);

      // VRMモデルから見た対象の方向（world座標）
      const lookAtDirection = targetPosition.sub(headPosition).normalize();

      // 顔の正面からの角度がきつい場合、lookAtを諦める
      if (this.givingUpThreshold !== undefined && lookAtDirection.dot(faceDirection) < this.givingUpThreshold) {
        targetPosition.copy(headPosition).add(faceDirection.multiplyScalar(3.0));
        lookAtTargetTo.copy(targetPosition);
        return;
      }

      const distance = targetPosition.distanceTo(headPosition);
      const modifiedLookAtDirection = lookAtDirection.multiplyScalar(distance).add(headPosition);
      lookAtTargetTo.set(modifiedLookAtDirection.x, modifiedLookAtDirection.y, modifiedLookAtDirection.z);
    }
  }
}<|MERGE_RESOLUTION|>--- conflicted
+++ resolved
@@ -1,6 +1,6 @@
 import * as THREE from 'three';
 import { VRMHumanoid } from '../humanoid';
-import { GLTFNode, HumanBone, RawVector3 } from '../types';
+import { GLTFNode, RawVector3, VRMSchema } from '../types';
 import { getWorldQuaternionLite } from '../utils/math';
 import { VRMLookAtApplyer } from './VRMLookAtApplyer';
 
@@ -37,15 +37,11 @@
 
   constructor(humanoid: VRMHumanoid, applyer?: VRMLookAtApplyer) {
     this._applyer = applyer;
-<<<<<<< HEAD
-    this.head = humanBones.head!;
-=======
-    this.head = humanoid.getBoneNode(HumanBone.Head)!;
->>>>>>> 5562fb5b
+    this.head = humanoid.getBoneNode(VRMSchema.HumanoidBoneName.Head)!;
 
     // 目のボーンはVRM仕様ではオプショナル。
-    this._leftEye = humanoid.getBoneNode(HumanBone.LeftEye);
-    this._rightEye = humanoid.getBoneNode(HumanBone.RightEye);
+    this._leftEye = humanoid.getBoneNode(VRMSchema.HumanoidBoneName.LeftEye);
+    this._rightEye = humanoid.getBoneNode(VRMSchema.HumanoidBoneName.RightEye);
 
     if (this._leftEye) {
       this.leftEyeWorldPosition = new THREE.Vector3().setFromMatrixPosition(this._leftEye.matrixWorld);
