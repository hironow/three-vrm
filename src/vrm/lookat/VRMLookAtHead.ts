import * as THREE from 'three';
import { VRMFirstPerson } from '../firstperson/VRMFirstPerson';
import { getWorldQuaternionLite } from '../utils/math';
import { VRMLookAtApplyer } from './VRMLookAtApplyer';

const VECTOR3_FRONT = Object.freeze(new THREE.Vector3(0.0, 0.0, -1.0));

const _v3A = new THREE.Vector3();
const _v3B = new THREE.Vector3();
const _v3C = new THREE.Vector3();
const _quat = new THREE.Quaternion();

/**
 * A class represents look at of a VRM.
 */
export class VRMLookAtHead {
  public static readonly EULER_ORDER = 'YXZ'; // yaw-pitch-roll

  /**
   * Associated [[VRMFirstPerson]], will be used for direction calculation.
   */
  public readonly firstPerson: VRMFirstPerson;

  /**
   * Associated [[VRMLookAtApplyer]], its look at direction will be applied to the model using this applier.
   */
  public readonly applyer?: VRMLookAtApplyer;

  /**
   * If this is true, its look at direction will be updated automatically by calling [[VRMLookAtHead.update]] (which is called from [[VRM.update]]).
   *
   * See also: [[VRMLookAtHead.setTarget]]
   */
  public autoUpdate = true;

  protected _euler: THREE.Euler = new THREE.Euler(0.0, 0.0, 0.0, VRMLookAtHead.EULER_ORDER);
  protected _target?: THREE.Object3D;

  /**
   * Create a new VRMLookAtHead.
   *
   * @param firstPerson A [[VRMFirstPerson]] that will be associated with this new VRMLookAtHead
   * @param applyer A [[VRMLookAtApplyer]] that will be associated with this new VRMLookAtHead
   */
  constructor(firstPerson: VRMFirstPerson, applyer?: VRMLookAtApplyer) {
    this.firstPerson = firstPerson;
    this.applyer = applyer;
  }

  public getTarget(): THREE.Object3D | undefined {
    return this._target;
  }

  public setTarget(target: THREE.Object3D): void {
    this._target = target;
  }

  /**
   * Get its look at direction in world coordinate.
   *
   * @param target A target `THREE.Vector3`
   */
  public getLookAtWorldDirection(target: THREE.Vector3): THREE.Vector3 {
    const rot = getWorldQuaternionLite(this.firstPerson.firstPersonBone, _quat);
    return target
      .copy(VECTOR3_FRONT)
      .applyEuler(this._euler)
      .applyQuaternion(rot);
  }

  /**
   * Set its look at position.
   * Note that its result will be instantly overwritten if [[VRMLookAtHead.autoUpdate]] is enabled.
   *
   * @param position A target position
   */
  public lookAt(position: THREE.Vector3): void {
    this._calcEuler(this._euler, position);

    if (this.applyer) {
      this.applyer.lookAt(this._euler);
    }
  }

  public update(delta: number): void {
    if (this._target && this.autoUpdate) {
      this.lookAt(this._target.getWorldPosition(_v3A));

      if (this.applyer) {
        this.applyer.lookAt(this._euler);
      }
    }
  }

  protected _calcEuler(target: THREE.Euler, position: THREE.Vector3): THREE.Euler {
    const headPosition = this.firstPerson.getFirstPersonWorldPosition(_v3B);

    // Look at direction in world coordinate
    const lookAtDir = _v3C
      .copy(position)
      .sub(headPosition)
      .normalize();

    // Transform the direction into local coordinate from the first person bone
    lookAtDir.applyQuaternion(getWorldQuaternionLite(this.firstPerson.firstPersonBone, _quat).inverse());

    // convert the direction into euler
    target.x = Math.atan2(lookAtDir.y, Math.sqrt(lookAtDir.x * lookAtDir.x + lookAtDir.z * lookAtDir.z));
    target.y = Math.atan2(-lookAtDir.x, -lookAtDir.z);

<<<<<<< HEAD
    return target;
=======
  /**
   * Update the VRMLookAtHead.
   * If [[VRMLookAtHead.autoUpdate]] is disabled, it will do nothing.
   */
  public update(): void {
    if (this._target && this.autoUpdate) {
      this.lookAt(this._target.getWorldPosition(_v3A));
    }
>>>>>>> 0e3c30dc
  }
}<|MERGE_RESOLUTION|>--- conflicted
+++ resolved
@@ -82,6 +82,12 @@
     }
   }
 
+  /**
+   * Update the VRMLookAtHead.
+   * If [[VRMLookAtHead.autoUpdate]] is disabled, it will do nothing.
+   *
+   * @param delta deltaTime
+   */
   public update(delta: number): void {
     if (this._target && this.autoUpdate) {
       this.lookAt(this._target.getWorldPosition(_v3A));
@@ -108,17 +114,6 @@
     target.x = Math.atan2(lookAtDir.y, Math.sqrt(lookAtDir.x * lookAtDir.x + lookAtDir.z * lookAtDir.z));
     target.y = Math.atan2(-lookAtDir.x, -lookAtDir.z);
 
-<<<<<<< HEAD
     return target;
-=======
-  /**
-   * Update the VRMLookAtHead.
-   * If [[VRMLookAtHead.autoUpdate]] is disabled, it will do nothing.
-   */
-  public update(): void {
-    if (this._target && this.autoUpdate) {
-      this.lookAt(this._target.getWorldPosition(_v3A));
-    }
->>>>>>> 0e3c30dc
   }
 }