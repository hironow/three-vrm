import * as THREE from 'three';
import { VRMBlendShapeProxy } from '../blendshape';
import { VRMFirstPerson } from '../firstperson';
import { VRMHumanoid } from '../humanoid';
import { VRMSchema } from '../types';
import { CurveMapper } from './CurveMapper';
import { VRMLookAtApplyer } from './VRMLookAtApplyer';
import { VRMLookAtBlendShapeApplyer } from './VRMLookAtBlendShapeApplyer';
import { VRMLookAtBoneApplyer } from './VRMLookAtBoneApplyer';
import { VRMLookAtHead } from './VRMLookAtHead';

/**
 * An importer that imports a [[VRMLookAtHead]] from a VRM extension of a GLTF.
 */
export class VRMLookAtImporter {
  /**
   * Import a [[VRMLookAtHead]] from a VRM.
   *
   * @param gltf A parsed result of GLTF taken from GLTFLoader
   * @param blendShapeProxy A [[VRMBlendShapeProxy]] instance that represents the VRM
   * @param humanoid A [[VRMHumanoid]] instance that represents the VRM
   */
<<<<<<< HEAD
  public import(
    schemaFirstPerson: VRMSchema.FirstPerson,
    firstPerson: VRMFirstPerson,
    blendShapeProxy: VRMBlendShapeProxy,
    humanoid: VRMHumanoid,
  ): VRMLookAtHead {
    const applyer = this._importApplyer(schemaFirstPerson, blendShapeProxy, humanoid);
    return new VRMLookAtHead(firstPerson, applyer || undefined);
=======
  public import(gltf: THREE.GLTF, blendShapeProxy: VRMBlendShapeProxy, humanoid: VRMHumanoid): VRMLookAtHead | null {
    const vrmExt: VRMSchema.VRM | undefined = gltf.parser.json.extensions && gltf.parser.json.extensions.VRM;
    if (!vrmExt) {
      return null;
    }

    const schemaFirstPerson: VRMSchema.FirstPerson | undefined = vrmExt.firstPerson;
    if (!schemaFirstPerson) {
      return null;
    }

    const applyer = this._importApplyer(schemaFirstPerson, blendShapeProxy, humanoid);
    return new VRMLookAtHead(humanoid, applyer || undefined);
>>>>>>> 071533d0
  }

  protected _importApplyer(
    schemaFirstPerson: VRMSchema.FirstPerson,
    blendShapeProxy: VRMBlendShapeProxy,
    humanoid: VRMHumanoid,
  ): VRMLookAtApplyer | null {
    const lookAtHorizontalInner = schemaFirstPerson.lookAtHorizontalInner;
    const lookAtHorizontalOuter = schemaFirstPerson.lookAtHorizontalOuter;
    const lookAtVerticalDown = schemaFirstPerson.lookAtVerticalDown;
    const lookAtVerticalUp = schemaFirstPerson.lookAtVerticalUp;

    switch (schemaFirstPerson.lookAtTypeName) {
      case VRMSchema.FirstPersonLookAtTypeName.Bone: {
        if (
          lookAtHorizontalInner === undefined ||
          lookAtHorizontalOuter === undefined ||
          lookAtVerticalDown === undefined ||
          lookAtVerticalUp === undefined
        ) {
          return null;
        } else {
          return new VRMLookAtBoneApplyer(
            humanoid,
            this._importCurveMapperBone(lookAtHorizontalInner),
            this._importCurveMapperBone(lookAtHorizontalOuter),
            this._importCurveMapperBone(lookAtVerticalDown),
            this._importCurveMapperBone(lookAtVerticalUp),
          );
        }
      }
      case VRMSchema.FirstPersonLookAtTypeName.BlendShape: {
        if (lookAtHorizontalOuter === undefined || lookAtVerticalDown === undefined || lookAtVerticalUp === undefined) {
          return null;
        } else {
          return new VRMLookAtBlendShapeApplyer(
            blendShapeProxy,
            this._importCurveMapperBlendShape(lookAtHorizontalOuter),
            this._importCurveMapperBlendShape(lookAtVerticalDown),
            this._importCurveMapperBlendShape(lookAtVerticalUp),
          );
        }
      }
      default: {
        return null;
      }
    }
  }

  private _importCurveMapperBone(map: VRMSchema.FirstPersonDegreeMap): CurveMapper {
    return new CurveMapper(
      typeof map.xRange === 'number' ? THREE.Math.DEG2RAD * map.xRange : undefined,
      typeof map.yRange === 'number' ? THREE.Math.DEG2RAD * map.yRange : undefined,
      map.curve,
    );
  }

  private _importCurveMapperBlendShape(map: VRMSchema.FirstPersonDegreeMap): CurveMapper {
    return new CurveMapper(
      typeof map.xRange === 'number' ? THREE.Math.DEG2RAD * map.xRange : undefined,
      map.yRange,
      map.curve,
    );
  }
}<|MERGE_RESOLUTION|>--- conflicted
+++ resolved
@@ -20,17 +20,12 @@
    * @param blendShapeProxy A [[VRMBlendShapeProxy]] instance that represents the VRM
    * @param humanoid A [[VRMHumanoid]] instance that represents the VRM
    */
-<<<<<<< HEAD
   public import(
-    schemaFirstPerson: VRMSchema.FirstPerson,
+    gltf: THREE.GLTF,
     firstPerson: VRMFirstPerson,
     blendShapeProxy: VRMBlendShapeProxy,
     humanoid: VRMHumanoid,
-  ): VRMLookAtHead {
-    const applyer = this._importApplyer(schemaFirstPerson, blendShapeProxy, humanoid);
-    return new VRMLookAtHead(firstPerson, applyer || undefined);
-=======
-  public import(gltf: THREE.GLTF, blendShapeProxy: VRMBlendShapeProxy, humanoid: VRMHumanoid): VRMLookAtHead | null {
+  ): VRMLookAtHead | null {
     const vrmExt: VRMSchema.VRM | undefined = gltf.parser.json.extensions && gltf.parser.json.extensions.VRM;
     if (!vrmExt) {
       return null;
@@ -42,8 +37,7 @@
     }
 
     const applyer = this._importApplyer(schemaFirstPerson, blendShapeProxy, humanoid);
-    return new VRMLookAtHead(humanoid, applyer || undefined);
->>>>>>> 071533d0
+    return new VRMLookAtHead(firstPerson, applyer || undefined);
   }
 
   protected _importApplyer(
