<!DOCTYPE html>

<html>
	<head>
		<meta charset="utf-8" />
		<title>three-vrm example</title>
		<meta
			name="viewport"
			content="width=device-width, initial-scale=1.0, minimum-scale=1.0, maximum-scale=1.0, user-scalable=no"
		/>
		<style>
			html,
			body {
				overflow: hidden;
				width: 100vw;
				height: 100vh;
				margin: 0;
				padding: 0;
			}
		</style>
	</head>

	<body>
		<script src="https://unpkg.com/three@0.106.2/build/three.js"></script>
		<script src="https://unpkg.com/three@0.106.2/examples/js/loaders/GLTFLoader.js"></script>
		<script src="https://unpkg.com/three@0.106.2/examples/js/controls/OrbitControls.js"></script>
		<script src="../../lib/index.js"></script>
		<script>
			// renderer
			const renderer = new THREE.WebGLRenderer();
			renderer.setSize( window.innerWidth, window.innerHeight );
			document.body.appendChild( renderer.domElement );

			// camera
			const camera = new THREE.PerspectiveCamera( 30.0, window.innerWidth / window.innerHeight, 0.1, 20.0 );
			camera.position.set( 0.0, 0.0, 5.0 );

			// camera controls
			const controls = new THREE.OrbitControls( camera, renderer.domElement );
			controls.screenSpacePanning = true;

			// scene
			const scene = new THREE.Scene();

			// light
			const light = new THREE.DirectionalLight( 0xffffff );
			light.position.set( 1.0, 1.0, 1.0 ).normalize();
			scene.add( light );

			// gltf and vrm
			let currentVrm = undefined;
			let currentMixer = undefined;
			const loader = new THREE.GLTFLoader();
			loader.crossOrigin = 'anonymous';
			loader.load(

				'../react/models/shino.vrm',

				( gltf ) => {

					THREE.VRM.from( gltf ).then( ( vrm ) => {

						scene.add( vrm.scene );
						currentVrm = vrm;
<<<<<<< HEAD
						vrm.humanBones[ THREE.VRMSchema.HumanoidBoneName.Hips ].rotation.y = Math.PI;
=======

						vrm.humanoid.getBoneNode( THREE.HumanBone.Hips ).rotation.y = Math.PI;
>>>>>>> 5562fb5b

						prepareAnimation( vrm );

						console.log( vrm );

					} );

				},

				( progress ) => console.log( 'Loading model...', 100.0 * ( progress.loaded / progress.total ), '%' ),

				( error ) => console.error( error )

			);

			// animation
			function prepareAnimation( vrm ) {

				currentMixer = new THREE.AnimationMixer( vrm.scene );

				const quatA = new THREE.Quaternion( 0.0, 0.0, 0.0, 1.0 );
				const quatB = new THREE.Quaternion( 0.0, 0.0, 0.0, 1.0 );
				quatB.setFromEuler( new THREE.Euler( 0.0, 0.0, 0.25 * Math.PI ) );

				const armTrack = new THREE.QuaternionKeyframeTrack(
					vrm.humanoid.getBoneNode( THREE.HumanBone.LeftUpperArm ).name + '.quaternion', // name
					[ 0.0, 0.5, 1.0 ], // times
					[ ...quatA.toArray(), ...quatB.toArray(), ...quatA.toArray() ] // values
				);

				const blinkTrack = new THREE.NumberKeyframeTrack(
					vrm.blendShapeProxy.getController( 'Blink' ).name + '.weight', // name
					[ 0.0, 0.5, 1.0 ], // times
					[ 0.0, 1.0, 0.0 ] // values
				);

				const clip = new THREE.AnimationClip( 'blink', 1.0, [ armTrack, blinkTrack ] );
				const action = currentMixer.clipAction( clip );
				action.play();

			}

			// helpers
			const gridHelper = new THREE.GridHelper( 10, 10 );
			scene.add( gridHelper );

			const axesHelper = new THREE.AxesHelper( 5 );
			scene.add( axesHelper );

			// animate
			const clock = new THREE.Clock();

			function animate() {

				requestAnimationFrame( animate );

				const deltaTime = clock.getDelta();

				if ( currentVrm ) {

					currentVrm.update( deltaTime );

				}

				if ( currentMixer ) {

					currentMixer.update( deltaTime );

				}

				renderer.render( scene, camera );

			}

			animate();
		</script>
	</body>
</html><|MERGE_RESOLUTION|>--- conflicted
+++ resolved
@@ -62,12 +62,8 @@
 
 						scene.add( vrm.scene );
 						currentVrm = vrm;
-<<<<<<< HEAD
-						vrm.humanBones[ THREE.VRMSchema.HumanoidBoneName.Hips ].rotation.y = Math.PI;
-=======
 
-						vrm.humanoid.getBoneNode( THREE.HumanBone.Hips ).rotation.y = Math.PI;
->>>>>>> 5562fb5b
+						vrm.humanoid.getBoneNode( THREE.VRMSchema.HumanoidBoneName.Hips ).rotation.y = Math.PI;
 
 						prepareAnimation( vrm );
 
@@ -93,7 +89,7 @@
 				quatB.setFromEuler( new THREE.Euler( 0.0, 0.0, 0.25 * Math.PI ) );
 
 				const armTrack = new THREE.QuaternionKeyframeTrack(
-					vrm.humanoid.getBoneNode( THREE.HumanBone.LeftUpperArm ).name + '.quaternion', // name
+					vrm.humanoid.getBoneNode( THREE.VRMSchema.HumanoidBoneName.LeftUpperArm ).name + '.quaternion', // name
 					[ 0.0, 0.5, 1.0 ], // times
 					[ ...quatA.toArray(), ...quatB.toArray(), ...quatA.toArray() ] // values
 				);
