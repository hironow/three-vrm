--- conflicted
+++ resolved
@@ -519,15 +519,9 @@
 export const BlendShape = (props: Props) => {
   const blendShapeMaster: VRM.VRMBlendShapeMaster = props.vrm.blendShapeMaster!;
 
-<<<<<<< HEAD
-  const setValue = (name: VRM.BlendShapePresetName) => {
+  const setValue = (name: VRMSchema.BlendShapePresetName) => {
     Object.keys(blendShapeMaster.expressions).forEach((vname) => {
       blendShapeMaster.setValue(vname, 0.0);
-=======
-  const setValue = (name: VRMSchema.BlendShapePresetName) => {
-    Object.keys(blendShapeProxy.expressions).forEach((vname) => {
-      blendShapeProxy.setValue(vname, 0.0);
->>>>>>> 69320c91
     });
     blendShapeMaster.setValue(name, 1.0);
   };
