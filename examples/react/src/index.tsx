import CameraControls from 'camera-controls';
import * as React from 'react';
import { render } from 'react-dom';
import * as THREE from 'three';
import { GLTF, GLTFLoader } from 'three/examples/jsm/loaders/GLTFLoader';
<<<<<<< HEAD
import { DebugOption, VRM, VRMDebug, VRMSpringBoneImporter, VRMSpringBoneImporterDebug } from '../../..';
=======
import { DebugOption, VRM, VRMDebug, VRMSchema, VRMSpringBoneImporter, VRMSpringBoneImporterDebug } from '../../..';
>>>>>>> 1f5eaba7
import * as Action from './components';

CameraControls.install({ THREE });

class App extends React.Component<{}, { vrmId: string | null }> {
  private canvas?: HTMLCanvasElement | null;
  private vrm?: VRM | null;
  private vrmPath?: string | null;
  private clock: THREE.Clock = new THREE.Clock();
  private scene: THREE.Scene = new THREE.Scene();
  private renderer?: THREE.WebGLRenderer;
  private camera: THREE.PerspectiveCamera = new THREE.PerspectiveCamera(
    60,
    window.innerWidth / window.innerHeight,
    0.25,
    1000,
  );
  private directionalLight = new THREE.DirectionalLight(0xffffff, 1.0);
  private cameraControls?: CameraControls;
  private debug: boolean = false;
  private debugOption: DebugOption = {
    disableRightEyeDirectionHelper: false,
    disableLeftEyeDirectionHelper: false,
    disableFaceDirectionHelper: false,
    disableSkeletonHelper: false,
    disableBoxHelper: false,
    disableSpringBoneHelper: false,
  };

  constructor(props: {}) {
    super(props);
    this.state = {
      vrmId: null,
    };
    this.animate = this.animate.bind(this);
    this.toggleDebug = this.toggleDebug.bind(this);
  }

  public componentDidMount() {
    this.renderer = new THREE.WebGLRenderer({ canvas: this.canvas!, antialias: true });
    this.renderer.setPixelRatio(window.devicePixelRatio);
    this.renderer.setSize(window.innerWidth, window.innerHeight);
    this.renderer.setClearColor(0xffffff, 1.0);
    this.cameraControls = new CameraControls(this.camera, this.renderer.domElement);

    this.directionalLight.position.set(20, 20, -20);
    this.scene.add(new THREE.AxesHelper(3));
    this.scene.add(new THREE.GridHelper(10, 10));
    this.scene.add(this.directionalLight);

    this.loadVRM('../models/shino.vrm')
      .then((vrm: VRM) => {
        this.clock.start();
        this.animate();
      })
      .catch(console.error);

    window.addEventListener('resize', () => {
      this.renderer!.setPixelRatio(window.devicePixelRatio);
      this.renderer!.setSize(window.innerWidth, window.innerHeight);
      this.camera.aspect = window.innerWidth / window.innerHeight;
      this.camera.updateProjectionMatrix();
    });

    window.addEventListener('dragover', (e) => e.preventDefault());

    // load arbitrary model!
    window.addEventListener('drop', (e) => {
      e.preventDefault();
      // read given file then convert it to blob url
      const files = e.dataTransfer!.files;
      if (!files) {
        return;
      }
      const file = files[0];
      if (!file) {
        return;
      }
      const blob = new Blob([file], { type: 'application/octet-stream' });
      const url = URL.createObjectURL(blob);
      this.loadVRM(url);
    });
  }

  public animate() {
    requestAnimationFrame(this.animate);
    const delta = this.clock.getDelta();
    if (this.cameraControls!.enabled) this.cameraControls!.update(delta);
    if (this.vrm) this.vrm.update(delta);
    if (this.renderer) this.renderer.render(this.scene, this.camera);
  }

  public render() {
    const vrmId = this.state.vrmId;
    return (
      <div>
        <div style={{ position: 'absolute', width: '50vw', left: 0, padding: 5 }}>
          You can change the VRM model by drag and drop.
        </div>
        <div style={{ position: 'absolute', width: 240, height: window.innerHeight, right: 0, overflowY: 'scroll' }}>
          {vrmId && (
            <Action.Transform
              key={`0${vrmId}`}
              debug={this.debug}
              vrm={this.vrm!}
              camera={this.camera}
              cameraControls={this.cameraControls!}
              toggleDebug={this.toggleDebug}
            />
          )}
          {vrmId && (
            <Action.Meta key={`1${vrmId}`} vrm={this.vrm!} camera={this.camera} cameraControls={this.cameraControls!} />
          )}
          {vrmId && (
            <Action.BlendShape
              key={`2${vrmId}`}
              vrm={this.vrm!}
              camera={this.camera}
              cameraControls={this.cameraControls!}
            />
          )}
          {vrmId && (
            <Action.FirstPerson
              key={`3${vrmId}`}
              vrm={this.vrm!}
              camera={this.camera}
              cameraControls={this.cameraControls!}
            />
          )}
          {vrmId && (
            <Action.LookAt
              key={`4${vrmId}`}
              vrm={this.vrm!}
              camera={this.camera}
              cameraControls={this.cameraControls!}
            />
          )}
          {vrmId && (
            <Action.SpringBone
              key={`5${vrmId}`}
              vrm={this.vrm!}
              camera={this.camera}
              cameraControls={this.cameraControls!}
            />
          )}
        </div>
        <canvas ref={(ref) => (this.canvas = ref)} />
      </div>
    );
  }

  private toggleDebug(key?: string) {
    if (this.vrmPath) {
      // @tslint:disable-next-line
      if (key) {
        (this.debugOption as any)[key] = !(this.debugOption as any)[key];
      } else {
        this.debug = !this.debug;
      }
      this.loadVRM(this.vrmPath);
    }
  }

  private loadVRM(path: string): Promise<VRM> {
    if (this.vrm) {
      const vrm = this.vrm;
      this.vrm = null;
      this.vrmPath = null;
      vrm.dispose();
      this.scene.remove(vrm.scene!);
    }
    return new Promise<GLTF>((resolve, reject) => {
      const loader = new GLTFLoader();
      loader.load(path, resolve, () => {}, reject);
    })
      .then((gltf: any) => {
        return this.debug
          ? VRMDebug.from(
              gltf,
              {
                springBoneImporter: this.debugOption.disableSpringBoneHelper
                  ? new VRMSpringBoneImporter()
                  : new VRMSpringBoneImporterDebug(),
              },
              this.debugOption,
            )
          : VRM.from(gltf);
      })
      .then((vrm: VRM) => {
        this.vrm = vrm;
        this.vrmPath = path;

        this.vrm.humanoid!.setPose({
          leftUpperLeg: { rotation: [0, 0, -0.4537776, 0.891115] },
          leftLowerLeg: { rotation: [-0.4537776, 0, 0, 0.891115] },
          leftUpperArm: { rotation: [0, 0, -0.4537776, 0.891115] },
          rightUpperArm: { rotation: [0, 0, -0.4537776, 0.891115] },
        });
        console.log(this.vrm);

        this.scene.add(this.vrm.scene!);
        const hip = this.vrm.humanoid!.getBoneNode(VRMSchema.HumanoidBoneName.Hips)!.position;
        this.cameraControls!.enabled = true;
        this.cameraControls!.rotateTo(180 * THREE.Math.DEG2RAD, 90 * THREE.Math.DEG2RAD, false);
        this.cameraControls!.moveTo(hip.x, hip.y, hip.z, false);
        this.cameraControls!.dollyTo(1.5, false);
        this.vrm.lookAt!.setTarget(this.camera);

        this.setState({
          vrmId: this.vrm.scene!.uuid,
        });
        return vrm;
      });
  }
}
render(<App />, document.getElementById('root'));<|MERGE_RESOLUTION|>--- conflicted
+++ resolved
@@ -3,11 +3,7 @@
 import { render } from 'react-dom';
 import * as THREE from 'three';
 import { GLTF, GLTFLoader } from 'three/examples/jsm/loaders/GLTFLoader';
-<<<<<<< HEAD
-import { DebugOption, VRM, VRMDebug, VRMSpringBoneImporter, VRMSpringBoneImporterDebug } from '../../..';
-=======
 import { DebugOption, VRM, VRMDebug, VRMSchema, VRMSpringBoneImporter, VRMSpringBoneImporterDebug } from '../../..';
->>>>>>> 1f5eaba7
 import * as Action from './components';
 
 CameraControls.install({ THREE });
