import CameraControls from 'camera-controls';
import * as React from 'react';
import { render } from 'react-dom';
import * as THREE from 'three';
import { GLTF, GLTFLoader } from 'three/examples/jsm/loaders/GLTFLoader';
<<<<<<< HEAD
import { DebugOption, VRM, VRMDebug, VRMSpringBoneImporter, VRMSpringBoneImporterDebug } from '../../..';
=======
import { DebugOption, HumanBone, VRM, VRMDebug, VRMSpringBoneImporter, VRMSpringBoneImporterDebug } from '../../..';
>>>>>>> 5562fb5b
import * as Action from './components';

CameraControls.install({ THREE });

class App extends React.Component<{}, { vrmId: string | null }> {
  private canvas?: HTMLCanvasElement | null;
  private vrm?: VRM | null;
  private vrmPath?: string | null;
  private clock: THREE.Clock = new THREE.Clock();
  private scene: THREE.Scene = new THREE.Scene();
  private renderer?: THREE.WebGLRenderer;
  private camera: THREE.PerspectiveCamera = new THREE.PerspectiveCamera(
    60,
    window.innerWidth / window.innerHeight,
    0.25,
    1000,
  );
  private directionalLight = new THREE.DirectionalLight(0xffffff, 1.0);
  private cameraControls?: CameraControls;
  private debug: boolean = false;
  private debugOption: DebugOption = {
    disableRightEyeDirectionHelper: false,
    disableLeftEyeDirectionHelper: false,
    disableFaceDirectionHelper: false,
    disableSkeletonHelper: false,
    disableBoxHelper: false,
    disableSpringBoneHelper: false,
  };

  constructor(props: {}) {
    super(props);
    this.state = {
      vrmId: null,
    };
    this.animate = this.animate.bind(this);
    this.toggleDebug = this.toggleDebug.bind(this);
  }

  public componentDidMount() {
    this.renderer = new THREE.WebGLRenderer({ canvas: this.canvas!, antialias: true });
    this.renderer.setPixelRatio(window.devicePixelRatio);
    this.renderer.setSize(window.innerWidth, window.innerHeight);
    this.renderer.setClearColor(0xffffff, 1.0);
    this.cameraControls = new CameraControls(this.camera, this.renderer.domElement);

    this.directionalLight.position.set(20, 20, -20);
    this.scene.add(new THREE.AxesHelper(3));
    this.scene.add(new THREE.GridHelper(10, 10));
    this.scene.add(this.directionalLight);

    this.loadVRM('../models/shino.vrm')
      .then((vrm: VRM) => {
        this.clock.start();
        this.animate();
      })
      .catch(console.error);

    window.addEventListener('resize', () => {
      this.renderer!.setPixelRatio(window.devicePixelRatio);
      this.renderer!.setSize(window.innerWidth, window.innerHeight);
      this.camera.aspect = window.innerWidth / window.innerHeight;
      this.camera.updateProjectionMatrix();
    });

    window.addEventListener('dragover', (e) => e.preventDefault());

    // load arbitrary model!
    window.addEventListener('drop', (e) => {
      e.preventDefault();
      // read given file then convert it to blob url
      const files = e.dataTransfer!.files;
      if (!files) {
        return;
      }
      const file = files[0];
      if (!file) {
        return;
      }
      const blob = new Blob([file], { type: 'application/octet-stream' });
      const url = URL.createObjectURL(blob);
      this.loadVRM(url);
    });
  }

  public animate() {
    requestAnimationFrame(this.animate);
    const delta = this.clock.getDelta();
    if (this.cameraControls!.enabled) this.cameraControls!.update(delta);
    if (this.vrm) this.vrm.update(delta);
    if (this.renderer) this.renderer.render(this.scene, this.camera);
  }

  public render() {
    const vrmId = this.state.vrmId;
    return (
      <div>
        <div style={{ position: 'absolute', width: '50vw', left: 0, padding: 5 }}>
          You can change the VRM model by drag and drop.
        </div>
        <div style={{ position: 'absolute', width: 240, height: window.innerHeight, right: 0, overflowY: 'scroll' }}>
          {vrmId && (
            <Action.Transform
              key={`0${vrmId}`}
              debug={this.debug}
              vrm={this.vrm!}
              camera={this.camera}
              cameraControls={this.cameraControls!}
              toggleDebug={this.toggleDebug}
            />
          )}
          {vrmId && (
            <Action.Meta key={`1${vrmId}`} vrm={this.vrm!} camera={this.camera} cameraControls={this.cameraControls!} />
          )}
          {vrmId && (
            <Action.BlendShape
              key={`2${vrmId}`}
              vrm={this.vrm!}
              camera={this.camera}
              cameraControls={this.cameraControls!}
            />
          )}
          {vrmId && (
            <Action.FirstPerson
              key={`3${vrmId}`}
              vrm={this.vrm!}
              camera={this.camera}
              cameraControls={this.cameraControls!}
            />
          )}
          {vrmId && (
            <Action.LookAt
              key={`4${vrmId}`}
              vrm={this.vrm!}
              camera={this.camera}
              cameraControls={this.cameraControls!}
            />
          )}
          {vrmId && (
            <Action.SpringBone
              key={`5${vrmId}`}
              vrm={this.vrm!}
              camera={this.camera}
              cameraControls={this.cameraControls!}
            />
          )}
        </div>
        <canvas ref={(ref) => (this.canvas = ref)} />
      </div>
    );
  }

  private toggleDebug(key?: string) {
    if (this.vrmPath) {
      // @tslint:disable-next-line
      if (key) {
        (this.debugOption as any)[key] = !(this.debugOption as any)[key];
      } else {
        this.debug = !this.debug;
      }
      this.loadVRM(this.vrmPath);
    }
  }

  private loadVRM(path: string): Promise<VRM> {
    if (this.vrm) {
      const vrm = this.vrm;
      this.vrm = null;
      this.vrmPath = null;
      vrm.dispose();
      this.scene.remove(vrm.scene!);
    }
    return new Promise<GLTF>((resolve, reject) => {
      const loader = new GLTFLoader();
      loader.load(path, resolve, () => {}, reject);
    })
      .then((gltf: any) => {
        return this.debug
          ? VRMDebug.from(
              gltf,
              {
                springBoneImporter: this.debugOption.disableSpringBoneHelper
                  ? new VRMSpringBoneImporter()
                  : new VRMSpringBoneImporterDebug(),
              },
              this.debugOption,
            )
          : VRM.from(gltf);
      })
      .then((vrm: VRM) => {
        this.vrm = vrm;
        this.vrmPath = path;

        this.vrm.humanoid!.setPose({
          leftUpperLeg: { rotation: [0, 0, -0.4537776, 0.891115] },
          leftLowerLeg: { rotation: [-0.4537776, 0, 0, 0.891115] },
          leftUpperArm: { rotation: [0, 0, -0.4537776, 0.891115] },
          rightUpperArm: { rotation: [0, 0, -0.4537776, 0.891115] },
        });
        console.log(this.vrm);

        this.scene.add(this.vrm.scene!);
        const hip = this.vrm.humanoid!.getBoneNode(HumanBone.Hips)!.position;
        this.cameraControls!.enabled = true;
        this.cameraControls!.rotateTo(180 * THREE.Math.DEG2RAD, 90 * THREE.Math.DEG2RAD, false);
        this.cameraControls!.moveTo(hip.x, hip.y, hip.z, false);
        this.cameraControls!.dollyTo(1.5, false);
        this.vrm.lookAt!.setTarget(this.camera);

        this.setState({
          vrmId: this.vrm.scene!.uuid,
        });
        return vrm;
      });
  }
}
render(<App />, document.getElementById('root'));<|MERGE_RESOLUTION|>--- conflicted
+++ resolved
@@ -3,11 +3,7 @@
 import { render } from 'react-dom';
 import * as THREE from 'three';
 import { GLTF, GLTFLoader } from 'three/examples/jsm/loaders/GLTFLoader';
-<<<<<<< HEAD
-import { DebugOption, VRM, VRMDebug, VRMSpringBoneImporter, VRMSpringBoneImporterDebug } from '../../..';
-=======
-import { DebugOption, HumanBone, VRM, VRMDebug, VRMSpringBoneImporter, VRMSpringBoneImporterDebug } from '../../..';
->>>>>>> 5562fb5b
+import { DebugOption, VRM, VRMDebug, VRMSchema, VRMSpringBoneImporter, VRMSpringBoneImporterDebug } from '../../..';
 import * as Action from './components';
 
 CameraControls.install({ THREE });
@@ -209,7 +205,7 @@
         console.log(this.vrm);
 
         this.scene.add(this.vrm.scene!);
-        const hip = this.vrm.humanoid!.getBoneNode(HumanBone.Hips)!.position;
+        const hip = this.vrm.humanoid!.getBoneNode(VRMSchema.HumanoidBoneName.Hips)!.position;
         this.cameraControls!.enabled = true;
         this.cameraControls!.rotateTo(180 * THREE.Math.DEG2RAD, 90 * THREE.Math.DEG2RAD, false);
         this.cameraControls!.moveTo(hip.x, hip.y, hip.z, false);
